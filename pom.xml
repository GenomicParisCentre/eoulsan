--- conflicted
+++ resolved
@@ -6,11 +6,7 @@
 	<groupId>fr.ens.transcriptome</groupId>
 	<artifactId>eoulsan</artifactId>
 	<packaging>jar</packaging>
-<<<<<<< HEAD
 	<version>1.2-SNAPSHOT</version>
-=======
-	<version>1.1</version>
->>>>>>> 64d06bc1
 	<name>Eoulsan</name>
 	<description>
 		A pipeline for NGS analysis.
@@ -429,7 +425,7 @@
            					<phase>package</phase>
 						<configuration>
 							<tasks unless="distrib.package.compression.skip">
-O
+
 								<!-- skip this task with command: mvn -Ddistrib.package.compression.skip=true -->
 								<!-- Compress dist-src -->
 

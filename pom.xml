<?xml version="1.0" encoding="UTF-8" ?>
<project xmlns="http://maven.apache.org/POM/4.0.0" xmlns:xsi="http://www.w3.org/2001/XMLSchema-instance"
	xsi:schemaLocation="http://maven.apache.org/POM/4.0.0 http://maven.apache.org/maven-v4_0_0.xsd">
	<modelVersion>4.0.0</modelVersion>
	<groupId>fr.ens.transcriptome</groupId>
	<artifactId>eoulsan</artifactId>
	<packaging>jar</packaging>
	<version>2.0-beta1-SNAPSHOT</version>
	<name>Eoulsan</name>
	<description>
		A pipeline for NGS analysis.
	</description>
	<url>http://transcriptome.ens.fr/eoulsan2</url>
	<inceptionYear>2010</inceptionYear>

	<properties>
		<didyouknow>Did you know that eoulsan is the breton word for pipeline?
		</didyouknow>

		<java.version>1.7</java.version>
		<hadoop.version>2.3.0</hadoop.version>
		<htsjdk.version>1.118</htsjdk.version>

		<project.build.sourceEncoding>UTF-8</project.build.sourceEncoding>
		<project.reporting.outputEncoding>UTF-8</project.reporting.outputEncoding>
	</properties>

	<organization>
		<name>École normale supérieure genomic platform</name>
		<url>http://transcriptome.ens.fr/sgdb</url>
	</organization>

	<developers>
		<developer>
			<id>jourdren</id>
			<name>Laurent Jourdren</name>
			<email>eoulsan 0 biologie ens fr</email>
			<url />
			<organization>
				École normale supérieure, IBENS, Genomic platform
			</organization>
			<organizationUrl>
				http://transcriptome.ens.fr/sgdb/
			</organizationUrl>
			<roles>
				<role>Lead Developer</role>
			</roles>
			<timezone>1</timezone>
			<properties>
                                <picUrl>https://avatars2.githubusercontent.com/u/3381031?s=60</picUrl>
                        </properties>

		</developer>
		<developer>
			<id>bernard</id>
			<name>Maria Bernard</name>
			<email>eoulsan 0 biologie ens fr</email>
			<url />
			<organization>
				École normale supérieure, IBENS, Genomic platform
			</organization>
			<organizationUrl>
				http://transcriptome.ens.fr/sgdb/
			</organizationUrl>
			<roles>
				<role>Developer</role>
			</roles>
			<timezone>1</timezone>
			<properties />
		</developer>
		<developer>
			<id>wallon</id>
			<name>Claire Wallon</name>
			<email>eoulsan 0 biologie ens fr</email>
			<url />
			<organization>
				École normale supérieure, IBENS, Genomic platform
			</organization>
			<organizationUrl>
				http://transcriptome.ens.fr/sgdb/
			</organizationUrl>
			<roles>
				<role>Developer</role>
			</roles>
			<timezone>1</timezone>
			<properties />
		</developer>
		<developer>
			<id>deshaies</id>
			<name>Vivien Deshaies</name>
			<email>deshaies 0 biologie ens fr</email>
			<url />
			<organization>
				École normale supérieure, IBENS, Genomic platform
			</organization>
			<organizationUrl>
				http://transcriptome.ens.fr/sgdb/
			</organizationUrl>
			<roles>
				<role>Developer</role>
			</roles>
			<timezone>1</timezone>
			<properties/>
		</developer>
		<developer>
			<id>sperrin</id>
			<name>Sandrine Perrin</name>
			<email>sperrin 0 biologie ens fr</email>
			<url />
			<organization>
				École normale supérieure, IBENS, Genomic platform
			</organization>
			<organizationUrl>
				http://transcriptome.ens.fr/sgdb/
			</organizationUrl>
			<roles>
				<role>Developer</role>
			</roles>
			<timezone>1</timezone>
			<properties/>

		</developer>
		<developer>
			<id>bauquet</id>
			<name>Xavier Bauquet</name>
			<email>bauquet 0 biologie ens fr</email>
			<url />
			<organization>
				École normale supérieure, IBENS, Genomic platform
			</organization>
			<organizationUrl>
				http://transcriptome.ens.fr/sgdb/
			</organizationUrl>
			<roles>
				<role>Developer</role>
			</roles>
			<timezone>1</timezone>
			<properties>
				<picUrl>https://avatars2.githubusercontent.com/u/8179943?s=60</picUrl>
			</properties>
		</developer>
		<developer>
			<id>firmo</id>
			<name>Cyril Firmo</name>
			<email>firmo 0 biologie ens fr</email>
			<url />
			<organization>
				École normale supérieure, IBENS, Genomic platform
			</organization>
			<organizationUrl>
				http://transcriptome.ens.fr/sgdb/
			</organizationUrl>
			<roles>
				<role>Developer</role>
			</roles>
			<timezone>1</timezone>
			<properties />
		</developer>
		<developer>
			<id>lecrom</id>
			<name>Stéphane Le Crom</name>
			<email>eoulsan 0 biologie ens fr</email>
			<url />
			<organization>
				École normale supérieure, IBENS, Genomic platform
			</organization>
			<organizationUrl>
				http://transcriptome.ens.fr/sgdb/
			</organizationUrl>
			<roles>
				<role>Project manager and documentation review</role>
			</roles>
			<timezone>1</timezone>
			<properties/>

		</developer>
	</developers>

	<contributors>
		<contributor>
			<name>Marie-agnès Dilies</name>
			<email />
			<url />
			<organization>Pasteur Institute, Paris, Transcriptome and Epigenome
				platform
			</organization>
			<organizationUrl>http://www.pasteur.fr/</organizationUrl>
			<roles>
				<role>Differential analysis normalization help</role>
			</roles>
			<timezone>1</timezone>
			<properties />
		</contributor>
		<contributor>
			<name>Marlène Gratigny</name>
			<email />
			<url />
			<organization>École normale supérieure, IBENS, Dyogen group
			</organization>
			<organizationUrl>http://www.ibens.ens.fr/spip.php?article82&amp;lang=en
			</organizationUrl>
			<roles>
				<role>Testing and documentation review</role>
			</roles>
			<timezone>1</timezone>
			<properties />
		</contributor>
		<contributor>
			<name>Valentine Murigneux</name>
			<email />
			<url />
			<organization>École normale supérieure, IBENS, Expression of
				eukaryotic messenger RNAs group
			</organization>
			<organizationUrl>http://www.ibens.ens.fr/spip.php?article80&amp;lang=en
			</organizationUrl>
			<roles>
				<role>Testing</role>
			</roles>
			<timezone>1</timezone>
			<properties />
		</contributor>

	</contributors>

	<licenses>
		<license>
			<name>GNU Lesser General Public License v2.1</name>
			<url>http://www.gnu.org/licenses/lgpl-2.1.txt</url>
			<distribution>repo</distribution>
			<comments />
		</license>
		<license>
			<name>GNU Lesser General Public License v3.0</name>
			<url>http://www.gnu.org/licenses/lgpl-3.0.txt</url>
			<distribution>repo</distribution>
			<comments />
		</license>
		<license>
			<name>CeCILL-C Licence française de logiciel libre</name>
			<url>http://www.cecill.info/licences/Licence_CeCILL-C_V1-en.txt</url>
			<distribution>repo</distribution>
			<comments />
		</license>
	</licenses>

	<mailingLists>
		<mailingList>
			<name>eoulsan-group</name>
			<subscribe>http://groups.google.com/group/eoulsan/subscribe
			</subscribe>
			<!--unsubscribe>http://groups.google.com/group/eoulsan/unsubscribe</unsubscribe -->
			<archive>http://groups.google.com/group/eoulsan</archive>
		</mailingList>
	</mailingLists>

	<repositories>
		<repository>
			<snapshots>
				<enabled>true</enabled>
			</snapshots>
			<id>CHiBi</id>
			<name>CHibi repository</name>
			<url>http://www.chibi.ubc.ca/maven2</url>
		</repository>

		<repository>
			<snapshots>
				<enabled>true</enabled>
			</snapshots>
			<id>ens</id>
			<name>ENS repository</name>
			<!--url>https://maven-repository.dev.java.net/nonav/repository</url -->
			<url>http://transcriptome.ens.fr/maven2</url>
		</repository>
		<!--repository>
			<id>cloudera</id>
			<url>https://repository.cloudera.com/artifactory/cloudera-repos/</url>
		</repository-->
	</repositories>

	<scm>
		<url>https://github.com/GenomicParisCentre/eoulsan</url>
		<connection>scm:git:git://github.com/GenomicParisCentre/eoulsan.git</connection>
		<developerConnection>scm:git:git@github.com:GenomicParisCentre/eoulsan.git</developerConnection>
	</scm>
	<issueManagement>
		<system>GitHub Issues</system>
		<url>https://github.com/GenomicParisCentre/aozan/issues</url>
	</issueManagement>


	<dependencies>
		<!-- Compilation dependencies -->
		<dependency>
			<groupId>junit</groupId>
			<artifactId>junit</artifactId>
			<version>4.11</version>
			<scope>test</scope>
		</dependency>
		<dependency>
			<groupId>org.testng</groupId>
			<artifactId>testng</artifactId>
			<version>6.1.1</version>
			<scope>compile</scope>
		</dependency>
		<dependency>
			<groupId>org.beanshell</groupId>
			<artifactId>bsh</artifactId>
			<version>2.0b4</version>
			<scope>compile</scope>
		</dependency>
		
		<dependency>
			<groupId>com.beust</groupId>
			<artifactId>jcommander</artifactId>
			<version>1.12</version>
			<scope>compile</scope>
		</dependency>
		
		<dependency>
			<groupId>org.apache.hadoop</groupId>
			<artifactId>hadoop-client</artifactId>
			<version>${hadoop.version}</version>
			<scope>compile</scope>
		</dependency>
		<dependency>
			<groupId>org.apache.hadoop</groupId>
			<artifactId>zookeeper</artifactId>
			<version>3.3.0</version>
			<scope>compile</scope>
			<exclusions>
				<exclusion>
					<groupId>com.sun.jmx</groupId>
					<artifactId>jmxri</artifactId>
				</exclusion>
				<exclusion>
					<groupId>com.sun.jdmk</groupId>
					<artifactId>jmxtools</artifactId>
					</exclusion>
				<exclusion>
					<groupId>javax.jms</groupId>
					<artifactId>jms</artifactId>
				</exclusion>
			</exclusions>
		</dependency>
		<dependency>
			<groupId>commons-cli</groupId>
			<artifactId>commons-cli</artifactId>
			<version>1.2</version>
			<scope>compile</scope>
		</dependency>
		<dependency>
			<groupId>org.apache.commons</groupId>
			<artifactId>commons-compress</artifactId>
			<version>1.4.1</version>
			<scope>compile</scope>
		</dependency>
		<dependency>
			<groupId>com.google.guava</groupId>
			<artifactId>guava</artifactId>
			<version>15.0</version>
			<scope>compile</scope>
		</dependency>
		<dependency>
			<groupId>net.sourceforge.picard</groupId>
			<artifactId>htsjdk</artifactId>
			<version>${htsjdk.version}</version>
			<scope>compile</scope>
		</dependency>
		<dependency>
			<groupId>org.nuiton.thirdparty</groupId>
			<artifactId>REngine</artifactId>
			<version>0.6-1</version>
			<scope>compile</scope>
		</dependency>
		<dependency>
			<groupId>org.nuiton.thirdparty</groupId>
			<artifactId>Rserve</artifactId>
			<version>0.6-1</version>
			<scope>compile</scope>
		</dependency>
		<dependency>
			<groupId>com.sun.mail</groupId>
			<artifactId>javax.mail</artifactId>
			<version>1.4.5</version>
			<scope>compile</scope>
		</dependency>
		<dependency>
			<groupId>com.amazonaws</groupId>
			<artifactId>aws-java-sdk</artifactId>
			<version>1.3.30</version>
			<scope>compile</scope>
		</dependency>
		<dependency>
			<groupId>com.googlecode.lanterna</groupId>
			<artifactId>lanterna</artifactId>
			<version>2.1.8</version>
		</dependency>
		<dependency>
			<groupId>org.glassfish</groupId>
			<artifactId>javax.json</artifactId>
			<version>1.0.2</version>
		</dependency>
		<!-- Translator ODF and apache POI dependencies -->
		<dependency>
			<groupId>org.apache.poi</groupId>
			<artifactId>poi</artifactId>
			<version>3.12</version>
			<scope>compile</scope>
		</dependency>
		<dependency>
			<groupId>org.apache.poi</groupId>
			<artifactId>poi-ooxml</artifactId>
			<version>3.12</version>
			<scope>compile</scope>
		</dependency>
		<dependency>
			<groupId>org.apache.poi</groupId>
			<artifactId>poi-ooxml-schemas</artifactId>
			<version>3.12</version>
			<scope>compile</scope>
		</dependency>
		<dependency>
			<groupId>org.apache.odftoolkit</groupId>
			<artifactId>odfdom-java</artifactId>
			<version>0.8.8-incubating</version>
		</dependency>
		<dependency>
			<groupId>org.apache.odftoolkit</groupId>
			<artifactId>simple-odf</artifactId>
			<version>0.7-incubating</version>
		</dependency>
		<dependency>
			<groupId>org.apache.xmlbeans</groupId>
			<artifactId>xmlbeans</artifactId>
			<version>2.3.0</version>
		</dependency>
		<dependency>
			<groupId>dom4j</groupId>
			<artifactId>dom4j</artifactId>
			<version>1.6.1</version>
			<exclusions>
				<exclusion>
					<groupId>xml-apis</groupId>
					<artifactId>xml-apis</artifactId>
				</exclusion>
			</exclusions>
		</dependency>
		<dependency>
			<groupId>xerces</groupId>
			<artifactId>xercesImpl</artifactId>
			<version>2.9.1</version>
		</dependency>
		<!-- Python interpreter -->
		<dependency>
			<groupId>org.python</groupId>
			<artifactId>jython-standalone</artifactId>
			<version>2.7.0</version>
		</dependency>
		<!-- AWS java SDK runtime dependencies -->
		<dependency>
			<groupId>commons-logging</groupId>
			<artifactId>commons-logging</artifactId>
			<version>1.1.1</version>
			<scope>runtime</scope>
		</dependency>
		<dependency>
			<groupId>commons-codec</groupId>
			<artifactId>commons-codec</artifactId>
			<version>1.3</version>
			<scope>runtime</scope>
		</dependency>
		<dependency>
			<groupId>org.codehaus.jackson</groupId>
			<artifactId>jackson-core-asl</artifactId>
			<version>1.8.9</version>
			<type>jar</type>
			<scope>runtime</scope>
		</dependency>
		<dependency>
			<groupId>org.codehaus.jackson</groupId>
			<artifactId>jackson-mapper-asl</artifactId>
			<version>1.8.9</version>
			<type>jar</type>
			<scope>runtime</scope>
		</dependency>
		
		<dependency>
			<groupId>uk.ac.babraham</groupId>
			<artifactId>fastqc</artifactId>
			<version>0.11.2</version>
			<scope>compile</scope>
		</dependency>

		<dependency>
			<groupId>org.seqdoop</groupId>
			<artifactId>hadoop-bam</artifactId>
			<version>7.0.0-hadoop-${hadoop.version}</version>
			<scope>compile</scope>
		</dependency>
		
		<dependency>
			<groupId>itadaki</groupId>
			<artifactId>jbzip2</artifactId>
			<version>0.9</version>
			<scope>runtime</scope>
		</dependency>

		<!-- Required by htsjdk -->
		<dependency>
			<groupId>org.apache.ant</groupId>
			<artifactId>ant</artifactId>
			<version>1.8.2</version>
			<scope>compile</scope>
		</dependency>

		<!-- Log4J is used by Hadoop for logging. -->
		<dependency>
			<groupId>org.apache.logging.log4j</groupId>
			<artifactId>log4j-core</artifactId>
			<version>2.2</version>
		</dependency>

		<!-- Required to patch FastQC at runtime -->
		<dependency>
			<groupId>javassist</groupId>
			<artifactId>javassist</artifactId>
			<version>3.12.1.GA</version>
			<scope>compile</scope>
		</dependency>

		<!-- Required by Docker -->
		<dependency>
			<groupId>com.spotify</groupId>
			<artifactId>docker-client</artifactId>
			<classifier>shaded</classifier>
			<version>3.1.3</version>
		</dependency>

		<!-- Required by Docker and AWS java SDK runtime -->
		<dependency>
			<groupId>org.apache.httpcomponents</groupId>
			<artifactId>httpclient</artifactId>
			<version>4.3.5</version>
			<scope>runtime</scope>
		</dependency>

		<!-- Required by Docker -->
		<dependency>
			<groupId>org.slf4j</groupId>
			<artifactId>slf4j-api</artifactId>
			<version>1.7.6</version>
			<scope>runtime</scope>
		</dependency>

		<!-- Required by Docker -->
		<dependency>
			<groupId>de.gesellix</groupId>
			<artifactId>unix-socket-factory</artifactId>
			<version>2014-11-16T14-41-27</version>
			<scope>runtime</scope>
		</dependency>

		<!-- Required by Docker -->
		<dependency>
			<groupId>org.apache.httpcomponents</groupId>
			<artifactId>httpcore</artifactId>
			<version>4.3.2</version>
			<scope>runtime</scope>
		</dependency>

		<!-- Docker Logging -->
		<dependency>
			<groupId>org.slf4j</groupId>
			<artifactId>slf4j-log4j12</artifactId>
			<version>1.7.6</version>
		</dependency>

		<!-- Docker Logging -->
		<dependency>
			<groupId>log4j</groupId>
			<artifactId>log4j</artifactId>
			<version>1.2.17</version>
		</dependency>
<<<<<<< HEAD
		<dependency>
			<groupId>fr.ens.transcriptome</groupId>
			<artifactId>aozan</artifactId>
			<version>2.0-rc9</version>
		</dependency>
=======
	<dependency>
		<groupId>org.xerial.snappy</groupId>
		<artifactId>snappy-java</artifactId>
		<version>1.0.3-rc3</version>
	</dependency>
>>>>>>> 1dc01bd4

	</dependencies>

	<build>
		<directory>target</directory>
		<outputDirectory>target/classes</outputDirectory>
		<finalName>${project.artifactId}-${project.version}</finalName>
		<testOutputDirectory>target/test-classes</testOutputDirectory>
		<sourceDirectory>src/main/java</sourceDirectory>
		<scriptSourceDirectory>src/main/scripts</scriptSourceDirectory>
		<testSourceDirectory>src/test/java</testSourceDirectory>
		<resources>
			<resource>
				<directory>src/main/java/files</directory>
			</resource>
			<resource>
				<directory>src/main/java/META-INF</directory>
				<targetPath>META-INF</targetPath>
			</resource>
		</resources>
		<testResources>
			<testResource>
				<directory>src/test/java/files</directory>
			</testResource>
		</testResources>
		<pluginManagement>
			<plugins>
				<!--plugin> <groupId>org.codehaus.mojo</groupId> <artifactId>cobertura-maven-plugin</artifactId> 
					</plugin -->
			</plugins>
		</pluginManagement>

		<plugins>
			<plugin>
				<groupId>org.apache.maven.plugins</groupId>
				<artifactId>maven-compiler-plugin</artifactId>
				<version>3.1</version>

				<configuration>
					<source>${java.version}</source>
					<target>${java.version}</target>
					<compilerArgument>-Xlint</compilerArgument>
					<compilerId>javac-with-errorprone</compilerId>
					<forceJavacCompilerUse>true</forceJavacCompilerUse>
				</configuration>
				<dependencies>
					<dependency>
						<groupId>org.codehaus.plexus</groupId>
						<artifactId>plexus-compiler-javac-errorprone</artifactId>
						<version>2.5</version>
					</dependency>
				</dependencies>
			</plugin>
			<plugin>
				<groupId>org.apache.maven.plugins</groupId>
				<artifactId>maven-surefire-plugin</artifactId>
				<version>2.17</version>
				<configuration>
					<testNGArtifactName>none:none</testNGArtifactName>
					<!--skip>true</skip -->
				</configuration>
			</plugin>
			<plugin>
				<groupId>org.apache.maven.plugins</groupId>
				<artifactId>maven-failsafe-plugin</artifactId>
				<version>2.17</version>
				<configuration>
					<suiteXmlFiles>
						<suiteXmlFile>src/test/testng.xml</suiteXmlFile>
					</suiteXmlFiles>
				</configuration>
				<executions>
					<execution>
						<goals>
							<goal>integration-test</goal>
							<goal>verify</goal>
						</goals>
					</execution>
				</executions>
			</plugin>
			<plugin>
				<artifactId>maven-antrun-plugin</artifactId>
				<executions>
					<execution>
						<id>generate-ressources</id>
						<phase>generate-resources</phase>
						<configuration>
							<tasks>
								<mkdir dir="${basedir}/target/generated-resources" />
								<buildnumber file="${basedir}/build.num" />
								<tstamp>
									<format property="TODAY" pattern="yyyy-MM-dd HH:mm:ss z" />
									<format property="YEAR" pattern="yyyy" />
								</tstamp>

								<!-- execute git describe -->
								<exec executable="git" failifexecutionfails="false"
									outputproperty="build.commit">
									<arg value="describe" />
									<arg value="--all" />
									<arg value="--long" />
								</exec>

								<condition property="build.commit" value="">
									<not>
										<isset property="build.commit"/>
									</not>
								</condition>

								<exec executable="hostname" outputproperty="build.host"/>

								<manifest file="${basedir}/target/generated-resources/MANIFEST.MF">
									<attribute name="Built-By" value="${user.name}"/>
									<attribute name="Built-Date" value="${TODAY}"/>
									<attribute name="Built-Year" value="${YEAR}"/>
									<attribute name="Built-Commit" value="${build.commit}" />
									<attribute name="Built-Host" value="${build.host}" />

									<attribute name="Specification-Title" value="${project.name}"/>
									<attribute name="Specification-Version" value="${project.version}"/>
									<attribute name="Specification-Vendor" value="${project.organization.name}"/>

									<attribute name="Implementation-Title" value="${project.name}"/>
									<attribute name="Implementation-Version" value="build${build.number}"/>
									<attribute name="Implementation-Vendor" value="${project.organization.name}"/>

									<attribute name="Main-Class" value="fr.ens.transcriptome.eoulsan.Main" />
								</manifest>
							</tasks>
						</configuration>
						<goals>
							<goal>run</goal>
						</goals>
					</execution>
					<execution>
						<id>pre-integration-test</id>
						<phase>pre-integration-test</phase>
						<configuration>
							<tasks>
								<mkdir dir="${basedir}/target/classes/META-INF" />
								<copy file="${basedir}/target/generated-resources/MANIFEST.MF"
									tofile="${basedir}/target/classes/META-INF/MANIFEST.MF" />
							</tasks>
						</configuration>
						<goals>
							<goal>run</goal>
						</goals>
					</execution>
					<execution>
						<id>create-dists</id>
           					<phase>package</phase>
           					<configuration>
             						<tasks unless="distrib.package.skip">

								<!-- skip this task with command: mvn -Ddistrib.package.skip=true -->
								<!-- Package binary distribution -->

								<mkdir dir="${basedir}/target/dist/bin" />
								<mkdir dir="${basedir}/target/dist/lib" />
								<!--copy file="${basedir}/COMPILING.txt" todir="${basedir}/target/dist/" 
									/ -->
								<copy file="${basedir}/INSTALL.txt" todir="${basedir}/target/dist/" />
								<copy file="${basedir}/LICENSE-LGPL.txt" todir="${basedir}/target/dist/" />
								<copy file="${basedir}/LICENSE-CeCILL-C.txt" todir="${basedir}/target/dist/" />

								<copy file="${basedir}/src/main/bin/${project.artifactId}.sh" todir="${basedir}/target/dist/" />
								<chmod file="${basedir}/target/dist/${project.artifactId}.sh" perm="ugo+rx" />

								<copy todir="${basedir}/target/dist/bin">
									<fileset dir="${basedir}/src/main/bin">
										<include name="bpipe-*" />
									</fileset>
								</copy>

								<copy todir="${basedir}/target/dist/galaxytools">
									<fileset dir="${basedir}/src/main/galaxytools"/>
								</copy>

								<copy todir="${basedir}/target/dist/formats">
									<fileset dir="${basedir}/src/main/formats"/>
								</copy>

								<copy file="${basedir}/target/${project.artifactId}-${project.version}.jar" todir="${basedir}/target/dist/lib/" />
								<move file="${basedir}/target/dist/" tofile="${basedir}/target/dist/${project.artifactId}-${project.version}"/>

								<!-- Package source distribution -->

								<mkdir dir="${basedir}/target/dist-src/" />
								<copy todir="${basedir}/target/dist-src/">
									<fileset dir="${basedir}">
										<include name="src/**" />
										<include name="pom.xml" />
										<include name="checkstyle.xml" />
										<include name="checkstyle-license.txt" />
										<include name="COMPILING.txt" />
										<include name="INSTALL.txt" />
										<include name="LICENSE-LGPL.txt" />
										<include name="LICENSE-CeCILL-C.txt" />
									</fileset>
								</copy>
								<move file="${basedir}/target/dist-src/" tofile="${basedir}/target/dist-src/${project.artifactId}-${project.version}"/>
							</tasks>
						</configuration>
						<goals>
							<goal>run</goal>
						</goals>
					</execution>
					<execution>
						<id>compress-dists</id>
						<phase>package</phase>
						<configuration>
							<tasks unless="distrib.package.compression.skip">

								<!-- skip this task with command: mvn -Ddistrib.package.compression.skip=true -->
								<!-- Compress dist -->
o
								<tar longfile="gnu" destfile="${basedir}/target/${project.artifactId}-${project.version}.tar">
									<tarfileset dir="${basedir}/target/dist"  mode="644" dirmode="755" username="nobody" group="nobody">
										<include name="*/**"/>
										<exclude name="${project.artifactId}-${project.version}/${project.artifactId}.sh" />
										<exclude name="${project.artifactId}-${project.version}/bin/*" />
									</tarfileset>
									<tarfileset dir="${basedir}/target/dist"  mode="755" dirmode="755" username="nobody" group="nobody">
										<include name="${project.artifactId}-${project.version}/${project.artifactId}.sh" />
										<include name="${project.artifactId}-${project.version}/bin/*" />
									</tarfileset>
								</tar>
								<gzip zipfile="${basedir}/target/${project.artifactId}-${project.version}.tar.gz"
									src="${basedir}/target/${project.artifactId}-${project.version}.tar"/>
					            <bzip2 destfile="${basedir}/target/${project.artifactId}-${project.version}.tar.bz2"
                                    src="${basedir}/target/${project.artifactId}-${project.version}.tar"/>
								<untar src="${basedir}/target/${project.artifactId}-${project.version}.tar"
									dest="${basedir}/target/tar-bin"/>
                                <zip destfile="${basedir}/target/${project.artifactId}-${project.version}.zip"
                                    basedir="${basedir}/target/tar-bin"/>

								<!-- Compress dist-src -->
								<tar longfile="gnu" tarfile="${basedir}/target/${project.artifactId}-src-${project.version}.tar">

									<tarfileset dir="${basedir}/target/dist-src" mode="755"
										username="nobody" group="nobody">
										<include name="*/**" />
									</tarfileset>
								</tar>
								<gzip zipfile="${basedir}/target/${project.artifactId}-src-${project.version}.tar.gz"
									src="${basedir}/target/${project.artifactId}-src-${project.version}.tar"/>
								<bzip2 destfile="${basedir}/target/${project.artifactId}-src-${project.version}.tar.bz2"
									src="${basedir}/target/${project.artifactId}-src-${project.version}.tar"/>

								<untar src="${basedir}/target/${project.artifactId}-src-${project.version}.tar"
									dest="${basedir}/target/tar-src"/>
                                <zip destfile="${basedir}/target/${project.artifactId}-src-${project.version}.zip"
                                    basedir="${basedir}/target/tar-src"/>
  							</tasks>
						</configuration>
						<goals>
							<goal>run</goal>
						</goals>
					</execution>
					<execution>
						<id>replace-variables-site</id>
						<phase>site</phase>
						<configuration>
							<tasks>
								<copy file="${basedir}/src/main/bin/eoulsan-docker-installer.sh" todir="${basedir}/target/site/" />
								<replace encoding="iso-8859-1" dir="${basedir}/target/site" value="${project.url}">
									<include name="**/*.jnlp"/>
									<include name="**/*.html"/>
									<include name="**/*.rss"/>
									<include name="**/*.sh"/>
									<replacetoken>@@@WEBSITE@@@</replacetoken>
								</replace>
								<replace encoding="iso-8859-1" dir="${basedir}/target/site" value="${project.version}">
									<include name="**/*.jnlp"/>
									<include name="**/*.html"/>
									<include name="**/*.rss"/>
									<include name="**/*.sh"/>
									<replacetoken>@@@VERSION@@@</replacetoken>
								</replace>
								<replace encoding="iso-8859-1" dir="${basedir}/target/site" value="${project.name}">
									<include name="**/*.jnlp"/>
									<include name="**/*.html"/>
									<include name="**/*.rss"/>
									<include name="**/*.sh"/>
									<replacetoken>@@@APPNAME@@@</replacetoken>
								</replace>
								<replace encoding="iso-8859-1" dir="${basedir}/target/site" value="${project.artifactId}">
									<include name="**/*.jnlp"/>
									<include name="**/*.html"/>
									<include name="**/*.rss"/>
									<include name="**/*.sh"/>
									<replacetoken>@@@APPNAMEMIN@@@</replacetoken>
								</replace>

								<tstamp>
									<format property="TODAY_UK" pattern="EEE, dd MMM yyyy HH:mm:ss z"
										locale="en,UK" />
								</tstamp>

								<replace encoding="iso-8859-1" dir="${basedir}/target/site"
									value="${TODAY_UK}">
									<include name="**/*.jnlp" />
									<include name="**/*.html" />
									<include name="**/*.rss" />
									<include name="**/*.sh"/>
									<replacetoken>@@@DATE@@@</replacetoken>
								</replace>
							</tasks>
						</configuration>
						<goals>
							<goal>run</goal>
						</goals>
					</execution>
					<execution>
						<id>integrate-archives-site</id>
						<phase>install</phase>
						<configuration>
							<tasks unless="distrib.package.compression.skip">

								<!-- skip this task with command: mvn -Ddistrib.package.skip=true -->

								<mkdir dir="${basedir}/target/site" />

								<copy file="${basedir}/target/${project.artifactId}-${project.version}.tar.gz"
									todir="${basedir}/target/site"/>
								<copy file="${basedir}/target/${project.artifactId}-src-${project.version}.tar.gz"
									todir="${basedir}/target/site"/>
								<copy file="${basedir}/target/${project.artifactId}-${project.version}.tar.bz2"
									todir="${basedir}/target/site"/>
								<copy file="${basedir}/target/${project.artifactId}-src-${project.version}.tar.bz2"
									todir="${basedir}/target/site"/>
								<copy file="${basedir}/target/${project.artifactId}-${project.version}.zip"
									todir="${basedir}/target/site"/>
								<copy file="${basedir}/target/${project.artifactId}-src-${project.version}.zip"
									todir="${basedir}/target/site"/>
							</tasks>
						</configuration>
						<goals>
							<goal>run</goal>
						</goals>
					</execution>

				</executions>
			</plugin>
			<plugin>
				<groupId>org.apache.maven.plugins</groupId>
				<artifactId>maven-jar-plugin</artifactId>
				<version>2.5</version>
				<configuration>
					<archive>
						<manifestEntries>
							<mode>development</mode>
							<url>${project.url}</url>
						</manifestEntries>
						<manifestFile>${basedir}/target/generated-resources/MANIFEST.MF
						</manifestFile>
					</archive>
				</configuration>
			</plugin>
			<plugin>
				<groupId>org.apache.maven.plugins</groupId>
				<artifactId>maven-dependency-plugin</artifactId>
				<executions>
					<execution>
						<id>copy-common-libs</id>
						<phase>generate-resources</phase>
						<goals>
							<goal>copy-dependencies</goal>
						</goals>
						<configuration>
							<!-- All libs except junit, hadoop-core, ws-java-sdk and its runtime 
								dependencies -->
							<excludeArtifactIds>junit,hadoop-client,aws-java-sdk,httpclient,commons-logging,commons-codec,jackson-core-asl,jackson-mapper-asl
							</excludeArtifactIds>
							<excludeTransitive>true</excludeTransitive>
							<outputDirectory>${basedir}/target/dist/lib</outputDirectory>
						</configuration>
					</execution>
					<execution>
						<id>copy</id>
						<phase>generate-resources</phase>
						<goals>
							<goal>copy-dependencies</goal>
						</goals>
						<configuration>
							<!-- hadoop-core, aws-java-sdk and its runtime dependencies -->
							<includeArtifactIds>hadoop-client,aws-java-sdk,httpclient,commons-logging,commons-codec,jackson-core-asl,jackson-mapper-asl
							</includeArtifactIds>
							<outputDirectory>${basedir}/target/dist/lib/local
							</outputDirectory>
						</configuration>
					</execution>
				</executions>
			</plugin>
			<plugin>
				<groupId>org.apache.maven.plugins</groupId>
				<artifactId>maven-site-plugin</artifactId>
				<version>3.4</version>
				<configuration>
					<templateFile>${basedir}/src/site/site.vm</templateFile>
					<outputEncoding>iso-8859-1</outputEncoding>
				</configuration>
				<executions>
					<execution>
						<id>attach-descriptor</id>
						<goals>
							<goal>attach-descriptor</goal>
						</goals>
					</execution>
				</executions>
			</plugin>
			<!-- add plugin for test with Jenkins : static analysis code -->
			<!-- PLUG-IN Checkstyle -->
			<plugin>
				<groupId>org.apache.maven.plugins</groupId>
				<artifactId>maven-checkstyle-plugin</artifactId>
				<version>2.12</version>
				<configuration>
					<configLocation>./checkstyle.xml</configLocation>
				</configuration>
			</plugin>

			<!-- PLUG-IN Findbugs to maven 3 -->
			<plugin>
				<groupId>org.codehaus.mojo</groupId>
				<artifactId>findbugs-maven-plugin</artifactId>
				<version>2.5.5</version>
				<configuration>
					<effort>Max</effort>
					<xmlOutput>true</xmlOutput>
				</configuration>
			</plugin>

			<!-- PLUG-IN PMD/CPD -->
			<plugin>
				<groupId>org.apache.maven.plugins</groupId>
				<artifactId>maven-pmd-plugin</artifactId>
				<version>3.0.1</version>
				<configuration>
					<!-- PMD options -->
					<targetJdk>${java.version}</targetJdk>
					<aggregate>true</aggregate>
					<format>xml</format>
					<rulesets>
						<ruleset>./pmd-rules.xml</ruleset>
					</rulesets>

					<!-- CPD options -->
					<minimumTokens>20</minimumTokens>
					<ignoreIdentifiers>true</ignoreIdentifiers>
					<configLocation>./checkstyle_google.xml</configLocation>
				</configuration>
			</plugin>

			<!-- PLUG-in for static analysis code -->
			<!-- mvn modernizer:modernizer -->
			<plugin>
			  <groupId>org.gaul</groupId>
			  <artifactId>modernizer-maven-plugin</artifactId>
			  <version>1.1.0</version>
			  <configuration>
			    <javaVersion>${java.version}</javaVersion>
			  	<failOnViolations>False</failOnViolations>
			  </configuration>
			</plugin>
		</plugins>


	</build>



	<reporting>
		<plugins>
			<plugin>
				<groupId>org.apache.maven.plugins</groupId>
				<artifactId>maven-project-info-reports-plugin</artifactId>
				<version>2.7</version>
				<configuration>
					<dependencyLocationsEnabled>false</dependencyLocationsEnabled>
				</configuration>
			</plugin>
			<plugin>
				<groupId>org.apache.maven.plugins</groupId>
				<artifactId>maven-changes-plugin</artifactId>
				<version>2.11</version>
			</plugin>
			<plugin>
				<artifactId>maven-javadoc-plugin</artifactId>
				<version>2.10.1</version>
				<configuration>
					<encoding>utf-8</encoding>
					<doctitle>${project.name} ${project.version} API</doctitle>
					<overview>${basedir}/src/main/java/overview.html</overview>
					<quiet>true</quiet>
				</configuration>
				<reportSets>
					<reportSet>
						<id>default</id>
						<configuration/>
						<reports>
							<report>javadoc</report>
						</reports>
					</reportSet>
				</reportSets>
			</plugin>
		</plugins>
	</reporting>

</project><|MERGE_RESOLUTION|>--- conflicted
+++ resolved
@@ -583,19 +583,16 @@
 			<artifactId>log4j</artifactId>
 			<version>1.2.17</version>
 		</dependency>
-<<<<<<< HEAD
 		<dependency>
 			<groupId>fr.ens.transcriptome</groupId>
 			<artifactId>aozan</artifactId>
 			<version>2.0-rc9</version>
 		</dependency>
-=======
-	<dependency>
-		<groupId>org.xerial.snappy</groupId>
-		<artifactId>snappy-java</artifactId>
-		<version>1.0.3-rc3</version>
-	</dependency>
->>>>>>> 1dc01bd4
+		<dependency>
+			<groupId>org.xerial.snappy</groupId>
+			<artifactId>snappy-java</artifactId>
+			<version>1.0.3-rc3</version>
+		</dependency>
 
 	</dependencies>
 

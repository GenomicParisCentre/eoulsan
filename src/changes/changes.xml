--- conflicted
+++ resolved
@@ -291,7 +291,6 @@
 
          </release>
          
-<<<<<<< HEAD
          <release version="1.1.1" description="Eoulsan 1.1.1 release" date="2012-04-17">
             <action dev="jourdren" type="fix" issue="13">
                 In distributed mode in mapping step, if temporary directory does not exist, create it. 
@@ -321,9 +320,8 @@
 of reads that reject each filter like in local mode.
             </action>
          </release>
-	         
-=======
-         <release version="1.2" description="" date="2012-05-03">
+
+         <release version="1.2" description="Eoulsan 1.2" date="TBD">
          
             <action dev="wallon" type="add">
                 Add the paired-end mode in the alignments filtering step.
@@ -341,8 +339,6 @@
                 Add the HTSeq-count program for the expression estimation step.
             </action>
          </release>
-         
->>>>>>> 9f60361a
 		
 	</body>
 </document>
--- conflicted
+++ resolved
@@ -1734,20 +1734,14 @@
 
          </release>
 
-         <release version="2.4" description="Eoulsan 2.4 release" date="2018-09-13">
-
-            <action dev="jourdren" type="fix">
-<<<<<<< HEAD
+         <release version="2.4" description="Eoulsan 2.4 release" date="TBD">
+
+            <action dev="jourdren" type="fix">
               Eoulsan can now runs using Java 11.
-=======
-              Eoulsan can now runs using Java 11. 
->>>>>>> 8270c072
             </action>
 
             <action dev="jourdren" type="fix">
               In RSingleCellExperimentCreator class R code, now use "check.names=FALSE" when loading data in R with read.table() to avoid adding "X" to row/column names when the names starts with a digit.
-<<<<<<< HEAD
-=======
             </action>
 
             <action dev="jourdren" type="fix">
@@ -1764,47 +1758,6 @@
 
             <action dev="jourdren" type="fix">
               In the workflow engine, steps with list ports where started before receving the last data of the list port.
->>>>>>> 8270c072
-            </action>
-
-            <action dev="jourdren" type="fix">
-              In MultiQC module, expression statistics were not in MultiQC report.
-            </action>
-
-            <action dev="jourdren" type="fix">
-<<<<<<< HEAD
-              The import module did not work with ".." parent directories.
-=======
-              In pom.xml, fix security issue detected by GitHub by changing commons-compress and httpclient dependency versions.
-            </action>
-
-            <action dev="jourdren" type="add">
-              Storages can now created using Galaxy tools.
-            </action>
-
-            <action dev="jourdren" type="add">
-              Design header entries can now be used as constants in the workflow file.
-            </action>
-
-            <action dev="jourdren" type="add">
-              Add singularity support for Docker images.
-            </action>
-
-            <action dev="jourdren" type="update">
-              Eoulsan now requires Java 8 to compile. 
-            </action>
-
-            <action dev="jourdren" type="update">
-              Expression matrices classes are now generalized to store any type of Objects (and not only Double). *ExpressionMatrix classes are still dedicated to Double but now inherits from generalized *Matrix classes. 
->>>>>>> 8270c072
-            </action>
-
-            <action dev="jourdren" type="fix">
-              Avoid "java.awt.AWTError: Assistive Technology not found: org.GNOME.Accessibility.AtkWrapper" error when using FastQC or ODF Toolkit in Hadoop mode.
-            </action>
-
-            <action dev="jourdren" type="fix">
-              In the workflow engine, steps with list ports where started before receving the last data of the list port.
             </action>
 
             <action dev="jourdren" type="fix">
@@ -1824,7 +1777,6 @@
             </action>
 
             <action dev="jourdren" type="update">
-<<<<<<< HEAD
               In pom.xml, fix security issue detected by GitHub by changing commons-compress and httpclient dependency versions.
             </action>
 
@@ -1846,51 +1798,40 @@
 
             <action dev="jourdren" type="update">
               Eoulsan now requires Java 8 to compile.
-=======
+            </action>
+
+            <action dev="jourdren" type="update">
+              Expression matrices classes are now generalized to store any type of Objects (and not only Double). *ExpressionMatrix classes are still dedicated to Double but now inherits from generalized *Matrix classes.
+            </action>
+
+            <action dev="jourdren" type="update">
+              Add new classes to handle annotation matrix and its I/O classes. Add a new class AnnotationMatrixTranslator that create a translator from an annotation matrix.
+            </action>
+
+            <action dev="jourdren" type="update">
+              Add CountsReader and CountsWriter interfaces, CountsTSVReader and CountsTSVWriter classes. The ExpressionModule now use CountsTSVWriter to write counts.
+            </action>
+
+            <action dev="jourdren" type="update">
+              Add several methods to the ExpressionMatrix interface and concrete classes.
+            </action>
+
+            <action dev="jourdren" type="update">
+              Rewrite of the RSingleCellExperimentCreator.
+            </action>
+
+            <action dev="jourdren" type="update">
               A a new class to write ExpressionMatrix object in MarketMatrix sparse format.
->>>>>>> 8270c072
-            </action>
-
-            <action dev="jourdren" type="update">
-              Expression matrices classes are now generalized to store any type of Objects (and not only Double). *ExpressionMatrix classes are still dedicated to Double but now inherits from generalized *Matrix classes.
-            </action>
-
-<<<<<<< HEAD
-            <action dev="jourdren" type="update">
-              Add new classes to handle annotation matrix and its I/O classes. Add a new class AnnotationMatrixTranslator that create a translator from an annotation matrix.
-            </action>
-
-            <action dev="jourdren" type="update">
-              Add CountsReader and CountsWriter interfaces, CountsTSVReader and CountsTSVWriter classes. The ExpressionModule now use CountsTSVWriter to write counts.
-            </action>
-
-            <action dev="jourdren" type="update">
-              Add several methods to the ExpressionMatrix interface and concrete classes.
-            </action>
-
-            <action dev="jourdren" type="update">
-              Rewrite of the RSingleCellExperimentCreator.
-            </action>
-
-=======
-             <action dev="jourdren" type="update">
+            </action>
+
+            <action dev="jourdren" type="update">
+              Add a new class named CellRangerExpressionMatrixWriter that can saved an expression matrix in Cell Ranger format (v2 or v3).
+            </action>
+
+            <action dev="jourdren" type="update">
               Now use MultiQC 1.7 for default Docker image.
             </action>
 
->>>>>>> 8270c072
-            <action dev="jourdren" type="update">
-              A a new class to write ExpressionMatrix object in MarketMatrix sparse format.
-            </action>
-
-            <action dev="jourdren" type="update">
-              Add a new class named CellRangerExpressionMatrixWriter that can saved an expression matrix in Cell Ranger format (v2 or v3).
-            </action>
-
-<<<<<<< HEAD
-            <action dev="jourdren" type="update">
-              Now use MultiQC 1.7 for default Docker image.
-            </action>
-
             <action dev="jourdren" type="update">
               Merge ChIP-Seq branch.
             </action>
@@ -1899,8 +1840,6 @@
               Add a new setting for HTCondor job scheduler named "htcondor.nice.user" to enable submitting jobs as "nice jobs" by HTCondor.
             </action>
 
-=======
->>>>>>> 8270c072
             <action dev="jourdren" type="update">
               In bpipe-htcondor.sh, now save the outputs (stdout and stderr) and exit code of job submissions to more easily debug HTCondors submission errors.
             </action>
@@ -1913,13 +1852,8 @@
               Add support for Hadoop 3.x.
             </action>
 
-<<<<<<< HEAD
             <action dev="jourdren" type="update">
               STAR 2.7.2d is now bundled with Eoulsan.
-=======
-           <action dev="jourdren" type="update">
-              STAR 2.7.1a is now bundled with Eoulsan.
->>>>>>> 8270c072
             </action>
 
             <action dev="jourdren" type="update">
@@ -1934,7 +1868,6 @@
               In HTSeqUtils.parseCigar(), now handle "=" and "X" cigar operators. Expression step can now with "=" and "X" cigar operators codes.
             </action>
 
-<<<<<<< HEAD
             <action dev="jourdren" type="update">
               Add singularity support.
             </action>
@@ -1947,8 +1880,6 @@
               Now check if all the gene/transcript count are null of a sample are null before launching DESeq2.
             </action>
 
-=======
->>>>>>> 8270c072
          </release>
 
     </body>

--- conflicted
+++ resolved
@@ -150,7 +150,6 @@
   public static final DataFormat FEATURECOUNTS_SUMMARY_TXT =
       registry.getDataFormatFromName("featurecounts_summary_txt");
 
-<<<<<<< HEAD
   /** Expression matrix. */
   public static final DataFormat EXPRESSION_MATRIX_TSV =
       registry.getDataFormatFromName("expression_matrix_tsv");
@@ -158,10 +157,9 @@
   /** R single cell experiment. */
   public static final DataFormat SINGLE_CELL_EXPERMIMENT_RDS =
       registry.getDataFormatFromName("singlecellexperiment_rds");
-=======
+
   /** BED format. */
   public static final DataFormat MAPPER_RESULT_BED =
       registry.getDataFormatFromName("mapper_results_bed");
 
->>>>>>> 6e1fef94
 }
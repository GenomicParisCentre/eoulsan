--- conflicted
+++ resolved
@@ -178,13 +178,8 @@
     try {
 
       if (designFile.exists()) {
-<<<<<<< HEAD
-        throw new EoulsanIOException(
-            "Output design file " + designFile + " already exists");
-=======
         throw new IOException("Output design file "
             + designFile + " already exists");
->>>>>>> 6b7546c1
       }
 
       DesignWriter dw = new Eoulsan1DesignWriter(designFile.create());

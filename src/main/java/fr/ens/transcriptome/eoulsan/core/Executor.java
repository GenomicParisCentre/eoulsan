--- conflicted
+++ resolved
@@ -31,7 +31,6 @@
 import fr.ens.transcriptome.eoulsan.EoulsanException;
 import fr.ens.transcriptome.eoulsan.EoulsanLogger;
 import fr.ens.transcriptome.eoulsan.EoulsanRuntime;
-import fr.ens.transcriptome.eoulsan.Globals;
 import fr.ens.transcriptome.eoulsan.core.workflow.AbstractWorkflow.WorkflowStepResultProcessor;
 import fr.ens.transcriptome.eoulsan.core.workflow.CommandWorkflow;
 import fr.ens.transcriptome.eoulsan.core.workflow.WorkflowContext;
@@ -39,11 +38,6 @@
 import fr.ens.transcriptome.eoulsan.design.Design;
 import fr.ens.transcriptome.eoulsan.steps.Step;
 import fr.ens.transcriptome.eoulsan.steps.StepResult;
-<<<<<<< HEAD
-import fr.ens.transcriptome.eoulsan.util.SystemUtils;
-=======
-import fr.ens.transcriptome.eoulsan.util.StringUtils;
->>>>>>> 01de94a3
 
 /**
  * This class is the executor for running all the steps of an analysis.
@@ -165,7 +159,6 @@
     final WorkflowContext context = getContext();
 
     // Add executor info
-    context.addCommandInfo(this.command);
     context.logInfo();
 
     // Check base path
@@ -181,47 +174,14 @@
     // Check design
     checkDesign(design);
 
-<<<<<<< HEAD
     // Create Workflow
     final CommandWorkflow workflow =
-        new CommandWorkflow(command, firstSteps, endSteps, design);
-=======
-    // Create the workflow
-    final Workflow workflow =
-        new Workflow(command, design, context, hadoopMode);
-
-    // Add the workflow to Context
-    context.setWorkflow(workflow);
-
-    // Add the design to the context
-    context.setDesign(design);
-
-    // Insert terminal steps (e.g. upload hdfs/S3, start local/Amazon hadoop)
-    workflow.addFirstSteps(firstSteps);
-    workflow.addEndSteps(endSteps);
-
-    // Init steps of the workflow
-    workflow.init();
->>>>>>> 01de94a3
+        new CommandWorkflow(context, getCommand(), firstSteps, endSteps, design);
 
     // Check temporary directory
     checkTemporaryDirectory();
 
-<<<<<<< HEAD
-    LOGGER.info("Date: " + new Date(System.currentTimeMillis()));
-    LOGGER.info("Host: " + SystemUtils.getHostName());
-    LOGGER.info("Operating system name: " + System.getProperty("os.name"));
-    LOGGER.info("Operating system arch: " + System.getProperty("os.arch"));
-    LOGGER
-        .info("Operating system version: " + System.getProperty("os.version"));
-    LOGGER.info("Java version: " + System.getProperty("java.version"));
-    LOGGER.info("Log level: " + LOGGER.getLevel());
-=======
-    // Check workflow
-    workflow.check();
-
     LOGGER.info("Start analysis at " + new Date(System.currentTimeMillis()));
->>>>>>> 01de94a3
 
     // Execute Workflow
     workflow.execute(new WorkflowStepResultProcessor() {
@@ -243,7 +203,6 @@
     });
 
   }
-
   //
   // Utility methods
   //

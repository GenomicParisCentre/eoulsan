--- conflicted
+++ resolved
@@ -45,11 +45,8 @@
  */
 public class LocalExecutor extends Executor {
 
-<<<<<<< HEAD
-  private WorkflowContext context = new WorkflowContext();
-=======
-  private final SimpleContext context;
->>>>>>> 01de94a3
+  private final WorkflowContext context;
+
   private final File designFile;
 
   @Override
@@ -153,7 +150,7 @@
    * @param context execution context
    */
   public LocalExecutor(final Command command, final File designFile,
-      final File paramFile, final SimpleContext context) {
+      final File paramFile, final WorkflowContext context) {
 
     if (command == null)
       throw new NullPointerException("The command is null");
@@ -164,45 +161,6 @@
       throw new NullPointerException("The design file is null");
 
     this.designFile = designFile;
-<<<<<<< HEAD
-
-    final WorkflowContext context = getContext();
-
-    // Set the base path
-    context.setBasePathname(designFile.getAbsoluteFile().getParentFile()
-        .getAbsolutePath());
-
-    // Set the design path
-    context.setDesignPathname(designFile.getAbsolutePath());
-
-    // Set the parameter path
-    context.setParameterPathname(paramFile.getAbsolutePath());
-
-    final File logDir =
-        new File(designFile.getAbsoluteFile().getParent().toString()
-            + "/" + context.getJobId());
-
-    final File outputDir =
-        new File(designFile.getAbsoluteFile().getParent().toString()
-            + "/" + context.getJobId());
-
-    // Set the output path
-    context.setOutputPathname(outputDir.getAbsolutePath());
-
-    // Set the log path
-    context.setLogPathname(logDir.getAbsolutePath());
-
-    // Set the job description
-    context.setJobDescription(jobDescription);
-
-    // Set job environment
-    context.setJobEnvironment("Local Mode on "
-        + new LinuxCpuInfo().getModelName() + ", "
-        + Runtime.getRuntime().availableProcessors() + " CPU(s)/thread(s), "
-        + new LinuxMemInfo().getMemTotal());
-=======
     this.context = context;
->>>>>>> 01de94a3
   }
-
 }
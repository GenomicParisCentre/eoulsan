/*
 *                  Eoulsan development code
 *
 * This code may be freely distributed and modified under the
 * terms of the GNU Lesser General Public License version 2.1 or
 * later and CeCILL-C. This should be distributed with the code.
 * If you do not have a copy, see:
 *
 *      http://www.gnu.org/licenses/lgpl-2.1.txt
 *      http://www.cecill.info/licences/Licence_CeCILL-C_V1-en.txt
 *
 * Copyright for this code is held jointly by the Genomic platform
 * of the Institut de Biologie de l'École Normale Supérieure and
 * the individual authors. These should be listed in @author doc
 * comments.
 *
 * For more information on the Eoulsan project and its aims,
 * or to join the Eoulsan Google group, visit the home page
 * at:
 *
 *      http://www.transcriptome.ens.fr/eoulsan
 *
 */

package fr.ens.transcriptome.eoulsan.core;

import java.io.IOException;
import java.io.InputStream;
import java.io.OutputStream;
import java.util.Arrays;
import java.util.Calendar;
import java.util.Date;
import java.util.List;
import java.util.Locale;
import java.util.Map;
import java.util.Set;
import java.util.UUID;
import java.util.logging.Logger;

import com.google.common.collect.Maps;

import fr.ens.transcriptome.eoulsan.AbstractEoulsanRuntime;
import fr.ens.transcriptome.eoulsan.EoulsanRuntime;
import fr.ens.transcriptome.eoulsan.EoulsanRuntimeException;
import fr.ens.transcriptome.eoulsan.Globals;
import fr.ens.transcriptome.eoulsan.Settings;
import fr.ens.transcriptome.eoulsan.data.DataFile;
import fr.ens.transcriptome.eoulsan.data.DataFileMetadata;
import fr.ens.transcriptome.eoulsan.data.DataFormat;
import fr.ens.transcriptome.eoulsan.data.DataFormatRegistry;
import fr.ens.transcriptome.eoulsan.data.DataType;
import fr.ens.transcriptome.eoulsan.design.Design;
import fr.ens.transcriptome.eoulsan.design.Sample;
import fr.ens.transcriptome.eoulsan.steps.Step;
import fr.ens.transcriptome.eoulsan.util.Utils;

/**
 * This class define an simple ExecutorInfo.
 * @author Laurent Jourdren
 */
public final class SimpleContext implements Context {

  /** Logger. */
  protected static final Logger logger = Logger.getLogger(Globals.APP_NAME);

  private String basePathname;
  private String logPathname;
  private String outputPathname;
  private String jobId;
  private String designPathname;
  private String paramPathname;
  private String jarPathname;
  private final String jobUUID = UUID.randomUUID().toString();
  private String jobDescription = "";
  private String jobEnvironment = "";
  private String commandName = "";
  private String commandDescription = "";
  private String commandAuthor = "";
  private WorkflowDescription workflow;
  private Step step;
  private Set<DataFormat> stepInputDataFormats;
  private Set<DataFormat> stepOutputDataFormats;

  private long contextCreationTime;

  private final Map<DataType, String> dataTypesFields = Maps.newHashMap();

  //
  // Getters
  //

  @Override
  public String getBasePathname() {
    return this.basePathname;
  }

  @Override
  public String getLogPathname() {
    return this.logPathname;
  }

  @Override
  public String getOutputPathname() {
    return this.outputPathname;
  }

  @Override
  public String getJobId() {
    return this.jobId;
  }

  @Override
  public long getContextCreationTime() {
    return this.contextCreationTime;
  }

  @Override
  public String getDesignPathname() {
    return this.designPathname;
  }

  @Override
  public String getParameterPathname() {
    return this.paramPathname;
  }

  @Override
  public String getJarPathname() {
    return this.jarPathname;
  }

  @Override
  public String getJobUUID() {
    return this.jobUUID;
  }

  @Override
  public String getJobDescription() {
    return this.jobDescription;
  }

  @Override
  public String getJobEnvironment() {
    return this.jobEnvironment;
  }

  @Override
  public String getCommandName() {
    return this.commandName;
  }

  @Override
  public String getCommandDescription() {
    return this.commandDescription;
  }

  @Override
  public String getCommandAuthor() {
    return this.commandAuthor;
  }

  @Override
  public WorkflowDescription getWorkflow() {

    return this.workflow;
  }

  @Override
  public Step getCurrentStep() {
    return this.step;
  }

  //
  // Setters
  //

  /**
   * Set the base path
   * @param basePath The basePath to set
   */
  public void setBasePathname(final String basePath) {

    logger.info("Base path: " + basePath);
    this.basePathname = basePath;
  }

  /**
   * Set the log path
   * @param logPath The log Path to set
   */
  public void setLogPathname(final String logPath) {

    logger.info("Log path: " + logPath);
    this.logPathname = logPath;
  }

  /**
   * Set the output path
   * @param logPathname The output Path to set
   */
  public void setOutputPathname(final String outputPath) {

    logger.info("Output path: " + outputPath);
    this.outputPathname = outputPath;
  }

  /**
   * Set the design path
   * @param designPathname The design Path to set
   */
  public void setDesignPathname(final String designPathname) {

    logger.info("Design path: " + designPathname);
    this.designPathname = designPathname;
  }

  /**
   * Set the parameter path
   * @param paramPathname The parameter Path to set
   */
  public void setParameterPathname(final String paramPathname) {

    logger.info("Parameter path: " + paramPathname);
    this.paramPathname = paramPathname;
  }

  /**
   * Set the jar path
   * @param jarPathname The jar Path to set
   */
  public void setJarPathname(final String jarPathname) {

    logger.info("Jar path: " + jarPathname);
    this.jarPathname = jarPathname;
  }

  /**
   * Set command name
   * @param commandName the command name
   */
  void setCommandName(final String commandName) {

    logger.info("Command name: " + commandName);
    this.commandName = commandName;
  }

  /**
   * Set command description
   * @param commandDescription the command name
   */
  void setCommandDescription(final String commandDescription) {

    logger.info("Command description: " + commandDescription);
    this.commandDescription = commandDescription;
  }

  /**
   * Set command author
   * @param commandAuthor the command name
   */
  void setCommandAuthor(final String commandAuthor) {

    logger.info("Command author: " + commandAuthor);
    this.commandAuthor = commandAuthor;
  }

  /**
   * Add information from command object.
   * @param command the command object
   */
  void addCommandInfo(final Command command) {

    if (command == null)
      throw new NullPointerException("The command is null");

    setCommandName(command.getName());
    setCommandDescription(command.getDescription());
    setCommandAuthor(command.getAuthor());
  }

  /**
   * Set the workflow of the execution
   * @param workflow the workflow to set
   */
  void setWorkflow(final WorkflowDescription workflow) {

    this.workflow = workflow;
  }

  /**
   * Set job description.
   * @param jobDescription job description
   */
  void setJobDescription(final String jobDescription) {

    logger.info("Job description: " + jobDescription);
    this.jobDescription = jobDescription;
  }

  /**
   * Set job environment.
   * @param jobEnvironment job environment
   */
  void setJobEnvironment(final String jobEnvironment) {

    logger.info("Job environmnent: " + jobEnvironment);
    this.jobEnvironment = jobEnvironment;
  }

  /**
   * Set the current step running.
   * @param step step to set
   */
  void setStep(final Step step) {

    this.step = step;

    if (step == null) {

      this.stepInputDataFormats = null;
      this.stepOutputDataFormats = null;
    } else {

      final DataFormat[] in = step.getInputFormats();
      final DataFormat[] out = step.getOutputFormats();

      this.stepInputDataFormats =
          in == null ? null : Utils.newHashSet(Arrays.asList(in));
      this.stepOutputDataFormats =
          out == null ? null : Utils.newHashSet(Arrays.asList(out));
    }
  }

  /**
   * Set the design.
   * @param design design to set
   */
  public void setDesign(final Design design) {

    if (design == null)
      return;

    final List<String> fieldnames = design.getMetadataFieldsNames();
    DataFormatRegistry registry = DataFormatRegistry.getInstance();

    for (String fieldname : fieldnames) {

      DataType dt = registry.getDataTypeForDesignField(fieldname);
      if (dt != null)
        this.dataTypesFields.put(dt, fieldname);
    }

  }

  //
  // Other methods
  //

  private void createExecutionName(final long millisSinceEpoch) {

    final Calendar cal = Calendar.getInstance(Locale.ENGLISH);
    cal.setTime(new Date(millisSinceEpoch));

    final String creationDate =
        String.format("%04d%02d%02d-%02d%02d%02d", cal.get(Calendar.YEAR),
            cal.get(Calendar.MONTH) + 1, cal.get(Calendar.DAY_OF_MONTH),
            cal.get(Calendar.HOUR_OF_DAY), cal.get(Calendar.MINUTE),
            cal.get(Calendar.SECOND));

    this.contextCreationTime = millisSinceEpoch;
    this.jobId = Globals.APP_NAME_LOWER_CASE + "-" + creationDate;
  }

  @Override
  public void logInfo() {

    logger.info("EXECINFO Design path: " + this.getDesignPathname());
    logger.info("EXECINFO Parameter path: " + this.getParameterPathname());

    logger.info("EXECINFO Author: " + this.getCommandAuthor());
    logger.info("EXECINFO Description: " + this.getCommandDescription());
    logger.info("EXECINFO Command name: " + this.getCommandName());

    logger.info("EXECINFO Job Id: " + this.getJobId());
    logger.info("EXECINFO Job UUID: " + this.getJobUUID());
    logger.info("EXECINFO Job Description: " + this.getJobDescription());
    logger.info("EXECINFO Job Environment: " + this.getJobEnvironment());

    logger.info("EXECINFO Base path: " + this.getBasePathname());
    logger.info("EXECINFO Output path: " + this.getOutputPathname());
    logger.info("EXECINFO Log path: " + this.getLogPathname());
  }

  @Override
  public AbstractEoulsanRuntime getRuntime() {

    return EoulsanRuntime.getRuntime();
  }

  @Override
  public Settings getSettings() {

    return getRuntime().getSettings();
  }

  @Override
  public Logger getLogger() {

    return logger;
  }

  private void checkInputDataFormat(final DataFormat df) {

    if (this.step == null)
      return;

    if (df == null)
      throw new EoulsanRuntimeException("The format is null");

    if (this.stepInputDataFormats == null
        || !this.stepInputDataFormats.contains(df))
      throw new EoulsanRuntimeException("The "
          + df.getFormatName() + " format is not an input format of the step "
          + this.step.getName());
  }

  private void checkOutputDataFormat(final DataFormat df) {

    if (this.step == null)
      return;

    if (df == null)
      throw new EoulsanRuntimeException("The format is null");

    if (this.stepOutputDataFormats == null
        || !this.stepOutputDataFormats.contains(df))
      throw new EoulsanRuntimeException("The "
          + df.getFormatName() + " format is not an output format of the step "
          + this.step.getName());
  }

  @Override
  public String getInputDataFilename(final DataFormat df, final Sample sample) {

    checkInputDataFormat(df);
    return getOtherDataFilename(df, sample);
  }

  @Override
  public String getInputDataFilename(final DataFormat df, final Sample sample,
      final int fileIndex) {

    checkInputDataFormat(df);
    return getOtherDataFilename(df, sample, fileIndex);
  }

  @Override
  public DataFile getInputDataFile(final DataFormat df, final Sample sample) {

    checkInputDataFormat(df);
    return getOtherDataFile(df, sample);
  }

  @Override
  public DataFile getInputDataFile(final DataFormat df, final Sample sample,
      final int fileIndex) {

    checkInputDataFormat(df);
    return getOtherDataFile(df, sample, fileIndex);
  }

  @Override
  public String getOutputDataFilename(final DataFormat df, final Sample sample) {

    checkOutputDataFormat(df);
    return getOtherDataFilename(df, sample);
  }

  @Override
  public String getOutputDataFilename(final DataFormat df, final Sample sample,
      final int fileIndex) {

    checkOutputDataFormat(df);
    return getOtherDataFilename(df, sample, fileIndex);
  }

  @Override
  public DataFile getOutputDataFile(final DataFormat df, final Sample sample) {

    checkOutputDataFormat(df);
    return getOtherDataFile(df, sample);
  }

  @Override
  public DataFile getOutputDataFile(final DataFormat df, final Sample sample,
      final int fileIndex) {

    checkOutputDataFormat(df);
    return getOtherDataFile(df, sample, fileIndex);
  }

  @Override
  public String getOtherDataFilename(final DataFormat df, final Sample sample) {

    final DataFile file = getOtherDataFile(df, sample);

    return file == null ? null : file.getSource();
  }

  @Override
  public String getOtherDataFilename(final DataFormat df, final Sample sample,
      final int fileIndex) {

    final DataFile file = getOtherDataFile(df, sample, fileIndex);

    return file == null ? null : file.getSource();
  }

  @Override
  public DataFile getOtherDataFile(final DataFormat df, final Sample sample) {

    if (df == null || sample == null)
      return null;

    if (df.getMaxFilesCount() != 1)
      throw new EoulsanRuntimeException(
          "Multifiles DataFormat are not handled by this method.");

    // Test if the file is defined in the design file
    final DataFile fileFromDesign = getFileFromDesign(sample, df);
    if (fileFromDesign != null)
      return fileFromDesign;

    // Else the file is in base path
    return new DataFile(this.getBasePathname()
        + '/' + ContextUtils.getNewDataFilename(df, sample));
  }

  @Override
  public DataFile getOtherDataFile(final DataFormat df, final Sample sample,
      final int fileIndex) {

    if (df == null || sample == null || fileIndex < 0)
      return null;

    if (df.getMaxFilesCount() < 2)
      throw new EoulsanRuntimeException(
          "Only multifiles DataFormat are handled by this method.");

    if (fileIndex > df.getMaxFilesCount())
      throw new EoulsanRuntimeException(
          "The file index is greater than the maximal number of file for this format.");

    // Test if the file is defined in the design file
    final DataFile fileFromDesign = getFileFromDesign(sample, df, fileIndex);
    if (fileFromDesign != null)
      return fileFromDesign;

    // Else the file is in base path
    return new DataFile(this.getBasePathname()
        + '/' + ContextUtils.getNewDataFilename(df, sample, fileIndex));
  }

  /**
   * Get a DataFile that has been defined in the design file
   * @param df the DataFormat of the source
   * @param sample the sample for the source
   * @return a DataFile object if the file has been defined in the design file
   */
  private DataFile getFileFromDesign(final Sample sample, final DataFormat df) {

    // First try search the file in the design file
    final DataType dt = df.getType();
    final String fieldName = this.dataTypesFields.get(dt);

    if (fieldName != null) {

      final DataFile file =
          new DataFile(sample.getMetadata().getField(fieldName));

      return isDesignDataFileValidFormat(file, dt, df) ? file : null;
    }

    return null;
  }

  /**
   * Get a DataFile that has been defined in the design file
   * @param df the DataFormat of the source
   * @param sample the sample for the source
   * @param fileIndex file index for multifile data
   * @return a DataFile object if the file has been defined in the design file
   */
  private DataFile getFileFromDesign(final Sample sample, final DataFormat df,
      final int fileIndex) {

    final DataType dt = df.getType();
    final String fieldName = this.dataTypesFields.get(dt);

    if (fieldName != null) {

      final List<String> fieldValues =
          sample.getMetadata().getFieldAsList(fieldName);

      if (fieldValues != null && fieldValues.size() > fileIndex) {

        final DataFile file = new DataFile(fieldValues.get(fileIndex));

        return isDesignDataFileValidFormat(file, dt, df) ? file : null;
      }
    }

    return null;
  }

  /**
   * Check if a DataFile from the design has a the good format.
   * @param file the DataFile to test
   * @param dt the DataType
   * @param df the DataFormat
   * @return true if a DataFile from the design has a the good format
   */
  private boolean isDesignDataFileValidFormat(final DataFile file,
      final DataType dt, final DataFormat df) {

    if (file == null || dt == null || df == null)
      return false;

    DataFileMetadata md = null;

    try {
      md = file.getMetaData();
    } catch (IOException e) {
      logger.warning("Error while getting metadata for file "
          + file + ": " + e.getMessage());
      md = null;
    }

    if (md != null && df.equals(md.getDataFormat()))
      return true;

    final DataFormatRegistry dfr = DataFormatRegistry.getInstance();
    final DataFormat sourceDf =
        dfr.getDataFormatFromExtension(dt, file.getExtension());

    if (sourceDf != null && sourceDf.equals(df))
      return true;

    return false;
  }

  @Override
  public int getDataFileCount(final DataFormat df, final Sample sample) {

    if (df == null || sample == null)
      return -1;

    if (df.getMaxFilesCount() < 2)
      throw new EoulsanRuntimeException(
          "Only multifiles DataFormat are handled by this method.");

    final DataType dt = df.getType();
    final String fieldName = this.dataTypesFields.get(dt);
    if (fieldName != null) {

      return sample.getMetadata().getFieldAsList(fieldName).size();
    }

    // Check existing files to get the file count

    int count = 0;
    boolean found = false;

    do {

      final DataFile file =
          new DataFile(this.getBasePathname()
              + '/' + ContextUtils.getNewDataFilename(df, sample, count));

      found = file.exists();
      if (found)
        count++;
    } while (found);

    return count;
  }

  @Override
  public DataFile getExistingInputDataFile(final DataFormat[] formats,
      final Sample sample) {

    if (formats == null)
      return null;

    for (DataFormat df : formats) {

      if (df == null)
        continue;

<<<<<<< HEAD
      final DataFile file;

      // TODO Very ugly, to change with paired-end support in MapReduce
      if (df.getMaxFilesCount() == 1)
        file = getDataFile(df, sample);
      else
        file = getDataFile(df, sample, 0);
=======
      final DataFile file = getOtherDataFile(df, sample);
>>>>>>> 83e6347a

      if (file != null && file.exists())
        return file;

    }

    return null;
  }

  @Override
  public DataFile getExistingInputDataFile(final DataFormat[] formats,
      final Sample sample, final int fileIndex) {

    if (formats == null)
      return null;

    for (DataFormat df : formats) {

      if (df == null)
        continue;

<<<<<<< HEAD
      final DataFile file;

      // TODO Very ugly, to change with paired-end support in MapReduce
      if (df.getMaxFilesCount() == 1)
        file = getDataFile(df, sample, 0);
      else
        file = getDataFile(df, sample, fileIndex);
=======
      final DataFile file = getOtherDataFile(df, sample, fileIndex);
>>>>>>> 83e6347a

      if (file != null && file.exists())
        return file;

    }

    return null;
  }

  @Override
  public InputStream getInputStream(final DataFormat df, final Sample sample)
      throws IOException {

    final DataFile file = getOtherDataFile(df, sample);

    if (file == null)
      return null;

    return file.open();
  }

  @Override
  public InputStream getInputStream(final DataFormat df, final Sample sample,
      final int fileIndex) throws IOException {

    final DataFile file = getOtherDataFile(df, sample, fileIndex);

    if (file == null)
      return null;

    return file.open();
  }

  @Override
  public InputStream getRawInputStream(final DataFormat df, final Sample sample)
      throws IOException {

    final DataFile file = getOtherDataFile(df, sample);

    return file == null ? null : file.rawOpen();
  }

  @Override
  public InputStream getRawInputStream(final DataFormat df,
      final Sample sample, final int fileIndex) throws IOException {

    final DataFile file = getOtherDataFile(df, sample, fileIndex);

    return file == null ? null : file.rawOpen();
  }

  @Override
  public OutputStream getOutputStream(final DataFormat df, final Sample sample)
      throws IOException {

    final DataFile file = getOtherDataFile(df, sample);

    return file == null ? null : file.create();
  }

  @Override
  public OutputStream getOutputStream(final DataFormat df, final Sample sample,
      final int fileIndex) throws IOException {

    final DataFile file = getOtherDataFile(df, sample, fileIndex);

    return file == null ? null : file.create();
  }

  //
  // Constructor
  //

  /**
   * Public constructor.
   */
  public SimpleContext() {

    this(System.currentTimeMillis());
  }

  /**
   * Public constructor.
   * @param millisSinceEpoch milliseconds since epoch (1.1.1970)
   */
  public SimpleContext(final long millisSinceEpoch) {
    createExecutionName(millisSinceEpoch);
  }

}<|MERGE_RESOLUTION|>--- conflicted
+++ resolved
@@ -697,17 +697,13 @@
       if (df == null)
         continue;
 
-<<<<<<< HEAD
       final DataFile file;
 
       // TODO Very ugly, to change with paired-end support in MapReduce
       if (df.getMaxFilesCount() == 1)
-        file = getDataFile(df, sample);
+        file = getOtherDataFile(df, sample);
       else
-        file = getDataFile(df, sample, 0);
-=======
-      final DataFile file = getOtherDataFile(df, sample);
->>>>>>> 83e6347a
+        file = getOtherDataFile(df, sample, 0);
 
       if (file != null && file.exists())
         return file;
@@ -729,17 +725,13 @@
       if (df == null)
         continue;
 
-<<<<<<< HEAD
       final DataFile file;
 
       // TODO Very ugly, to change with paired-end support in MapReduce
       if (df.getMaxFilesCount() == 1)
-        file = getDataFile(df, sample, 0);
+        file = getOtherDataFile(df, sample, 0);
       else
-        file = getDataFile(df, sample, fileIndex);
-=======
-      final DataFile file = getOtherDataFile(df, sample, fileIndex);
->>>>>>> 83e6347a
+        file = getOtherDataFile(df, sample, fileIndex);
 
       if (file != null && file.exists())
         return file;

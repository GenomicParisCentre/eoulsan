/*
 *                  Eoulsan development code
 *
 * This code may be freely distributed and modified under the
 * terms of the GNU Lesser General Public License version 2.1 or
 * later and CeCILL-C. This should be distributed with the code.
 * If you do not have a copy, see:
 *
 *      http://www.gnu.org/licenses/lgpl-2.1.txt
 *      http://www.cecill.info/licences/Licence_CeCILL-C_V1-en.txt
 *
 * Copyright for this code is held jointly by the Genomic platform
 * of the Institut de Biologie de l'École Normale Supérieure and
 * the individual authors. These should be listed in @author doc
 * comments.
 *
 * For more information on the Eoulsan project and its aims,
 * or to join the Eoulsan Google group, visit the home page
 * at:
 *
 *      http://www.transcriptome.ens.fr/eoulsan
 *
 */

package fr.ens.transcriptome.eoulsan.design;

import static org.python.google.common.base.Preconditions.checkNotNull;

import java.io.Serializable;
import java.util.List;

import fr.ens.transcriptome.eoulsan.bio.FastqFormat;

/**
 * This class defines the sample metadata.
 * @author Xavier Bauquet
 * @since 2.0
 */

public class SampleMetadata extends AbstractMetadata implements Serializable {

  /** Serialization version UID. */
  private static final long serialVersionUID = -6298102513903455973L;

  // constants
  public static final String READS_KEY = "Reads";
  public static final String DESCRIPTION_KEY = "Description";
  public static final String OPERATOR_KEY = "Operator";
  public static final String COMMENT_KEY = "Comment";
  public static final String DATE_KEY = "Date";
  public static final String SERIAL_NUMBER_KEY = "SerialNumber";
  public static final String UUID_KEY = "UUID";
  public static final String REP_TECH_GROUP_KEY = "RepTechGroup";
  public static final String REFERENCE_KEY = "Reference";
  public static final String FASTQ_FORMAT_KEY = "FastqFormat";
  public static final String CONDITION_KEY = "Condition";

  //
  // Getters
  //

  /**
   * Get the reads as a list.
   * @return the list of reads
   */
  public List<String> getReads() {
    return getAsList(READS_KEY);
  }

  /**
   * Get the description.
   * @return the description
   */
  public String getDescription() {
    return get(DESCRIPTION_KEY);
  }

  /**
   * Get the operator.
   * @return the operator
   */
  public String getOperator() {
    return get(OPERATOR_KEY);
  }

  /**
   * Get the comment.
   * @return the comment
   */
  public String getComment() {
    return get(COMMENT_KEY);
  }

  /**
   * Get the date.
   * @return the date
   */
  public String getDate() {
    return get(DATE_KEY);
  }

  /**
   * Get the serial number.
   * @return the serial number
   */
  public String getSerialNumber() {
    return get(SERIAL_NUMBER_KEY);
  }

  /**
   * Get the UUID.
   * @return the UUID
   */
  public String getUUID() {
    return get(UUID_KEY);
  }

  /**
   * Get the RepTechGroup.
   * @return the RepTechGroup
   */
  public String getRepTechGroup() {
    return get(REP_TECH_GROUP_KEY);
  }

  /**
   * Get the reference.
   * @return the reference
   */
  public boolean isReference() {

    String value = get(REFERENCE_KEY);

    if (value == null) {
      return false;
    }

    value = value.trim().toLowerCase();

    return "t".equals(value)
        || "true".equals(value) || "y".equals(value) || "yes".equals(value);
  }

  /**
   * Get the fastq format.
   * @return the fastq format
   */
  public FastqFormat getFastqFormat() {

    return FastqFormat.getFormatFromName(get(FASTQ_FORMAT_KEY));
  }

  /**
   * Get the condition.
   * @return the condition
   */
  public String getCondition() {
    return get(CONDITION_KEY);
  }

  //
  // Setters
  //

  /**
   * Set the reads.
   * @param newReads the new reads
   */
  public void setReads(List<String> reads) {
    set(READS_KEY, reads);
  }

  /**
   * Set the description.
<<<<<<< HEAD
   * @param description The description to set
   */
  void setDescription(String description);

  /**
   * Set the comment.
   * @param comment The comment to set
   */
  void setComment(String comment);

  /**
   * Set the reads file relative to the sample.
   * @param reads file to set
   */
  void setReads(List<String> reads);

  /**
   * Set the genome file relative to the sample.
   * @param genome file to set
   */
  void setGenome(String genome);

  /**
   * Set the project name
   * @param experiment the name of the experiment
=======
   * @param newDescription the new description
>>>>>>> 6b7546c1
   */
  public void setDescription(String newDescription) {
    set(DESCRIPTION_KEY, newDescription);
  }

  /**
   * Set the operator.
   * @param newOperator the new operator
   */
  public void setOperator(String newOperator) {
    set(OPERATOR_KEY, newOperator);
  }

  /**
   * Set the comment.
   * @param newComment the new comment
   */
  public void setComment(String newComment) {
    set(COMMENT_KEY, newComment);
  }

  /**
<<<<<<< HEAD
   * Set the sample date
   * @param date The date to set
=======
   * Set the date.
   * @param newDate the new date
>>>>>>> 6b7546c1
   */
  public void setDate(String newDate) {
    set(DATE_KEY, newDate);
  }

  /**
   * Set the serial number.
   * @param newSerialNumber the new serial number
   */
  public void setSerialNumber(String newSerialNumber) {
    set(SERIAL_NUMBER_KEY, newSerialNumber);
  }

  /**
   * Set the UUID.
   * @param newUUID the new UUID
   */
  public void setUUID(String newUUID) {
    set(UUID_KEY, newUUID);
  }

  /**
   * Set the ReptechGroup.
   * @param newReptechGroup the new ReptechGroup
   */
  public void setRepTechGroup(String newReptechGroup) {
    set(REP_TECH_GROUP_KEY, newReptechGroup);
  }

  /**
<<<<<<< HEAD
   * Set the UUID of the sample.
   * @param uuid The UUID of the sample
=======
   * Set the reference.
   * @param newReference the new reference
>>>>>>> 6b7546c1
   */
  public void setReference(String newReference) {
    set(REFERENCE_KEY, newReference);
  }

  /**
   * Set the fastq format.
   * @param newfastqFormat the new fastq format
   */
  public void setFastqFormat(FastqFormat newfastqFormat) {

    checkNotNull(newfastqFormat, "FastqFormat is null");

    set(FASTQ_FORMAT_KEY, newfastqFormat.getName());
  }

  /**
   * Set the condition.
   * @param newCondition the new condition
   */
  public void setCondition(String newCondition) {
    set(CONDITION_KEY, newCondition);
  }

  //
  // Contains
  //

  /**
   * Test if the reads field exists.
   * @return true if the reads field exists
   */
  public boolean containsReads() {
    return contains(READS_KEY);
  }

  /**
   * Test if the description field exists.
   * @return true if the description field exists
   */
  public boolean containsDescription() {
    return contains(DESCRIPTION_KEY);
  }

  /**
   * Test if the operator field exists.
   * @return true if the operator field exists
   */
  public boolean containsOperator() {
    return contains(OPERATOR_KEY);
  }

  /**
   * Test if the comment field exists.
   * @return true if the comment field exists
   */
  public boolean containsComment() {
    return contains(COMMENT_KEY);
  }

  /**
   * Test if the date field exists.
   * @return true if the date field exists
   */
  public boolean containsDate() {
    return contains(DATE_KEY);
  }

  /**
   * Test if the serial number field exists.
   * @return true if the serial number field exists
   */
  public boolean containsSerialNumber() {
    return contains(SERIAL_NUMBER_KEY);
  }

  /**
   * Test if the UUID field exists.
   * @return true if the UUID field exists
   */
  public boolean containsUUID() {
    return contains(UUID_KEY);
  }

  /**
   * Test if the RepTechGroup field exists.
   * @return true if the RepTechGroup field exists
   */
  public boolean containsRepTechGroup() {
    return contains(REP_TECH_GROUP_KEY);
  }

  /**
   * Test if the reference field exists.
   * @return true if the reference field exists
   */
  public boolean containsReference() {
    return contains(REFERENCE_KEY);
  }

  /**
   * Test if the fastq format field exists.
   * @return true if the fastq format field exists
   */
  public boolean containsFastqFormat() {
    return contains(FASTQ_FORMAT_KEY);
  }

  /**
   * Test if the condition field exists.
   * @return true if the condition field exists
   */
  public boolean containsCondition() {
    return contains(CONDITION_KEY);
  }

  //
  // Constructor
  //
  public SampleMetadata() {

  }

}<|MERGE_RESOLUTION|>--- conflicted
+++ resolved
@@ -172,35 +172,7 @@
 
   /**
    * Set the description.
-<<<<<<< HEAD
-   * @param description The description to set
-   */
-  void setDescription(String description);
-
-  /**
-   * Set the comment.
-   * @param comment The comment to set
-   */
-  void setComment(String comment);
-
-  /**
-   * Set the reads file relative to the sample.
-   * @param reads file to set
-   */
-  void setReads(List<String> reads);
-
-  /**
-   * Set the genome file relative to the sample.
-   * @param genome file to set
-   */
-  void setGenome(String genome);
-
-  /**
-   * Set the project name
-   * @param experiment the name of the experiment
-=======
    * @param newDescription the new description
->>>>>>> 6b7546c1
    */
   public void setDescription(String newDescription) {
     set(DESCRIPTION_KEY, newDescription);
@@ -223,13 +195,8 @@
   }
 
   /**
-<<<<<<< HEAD
-   * Set the sample date
-   * @param date The date to set
-=======
    * Set the date.
    * @param newDate the new date
->>>>>>> 6b7546c1
    */
   public void setDate(String newDate) {
     set(DATE_KEY, newDate);
@@ -260,13 +227,8 @@
   }
 
   /**
-<<<<<<< HEAD
-   * Set the UUID of the sample.
-   * @param uuid The UUID of the sample
-=======
    * Set the reference.
    * @param newReference the new reference
->>>>>>> 6b7546c1
    */
   public void setReference(String newReference) {
     set(REFERENCE_KEY, newReference);

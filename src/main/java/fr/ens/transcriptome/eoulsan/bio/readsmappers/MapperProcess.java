/*
 *                  Eoulsan development code
 *
 * This code may be freely distributed and modified under the
 * terms of the GNU Lesser General Public License version 2.1 or
 * later and CeCILL-C. This should be distributed with the code.
 * If you do not have a copy, see:
 *
 *      http://www.gnu.org/licenses/lgpl-2.1.txt
 *      http://www.cecill.info/licences/Licence_CeCILL-C_V1-en.txt
 *
 * Copyright for this code is held jointly by the Genomic platform
 * of the Institut de Biologie de l'École Normale Supérieure and
 * the individual authors. These should be listed in @author doc
 * comments.
 *
 * For more information on the Eoulsan project and its aims,
 * or to join the Eoulsan Google group, visit the home page
 * at:
 *
 *      http://www.transcriptome.ens.fr/eoulsan
 *
 */

package fr.ens.transcriptome.eoulsan.bio.readsmappers;

import static fr.ens.transcriptome.eoulsan.EoulsanLogger.getLogger;

import java.io.File;
import java.io.FileOutputStream;
import java.io.IOException;
import java.io.InputStream;
import java.io.OutputStream;
import java.io.OutputStreamWriter;
import java.io.RandomAccessFile;
import java.io.Writer;
import java.nio.channels.Channels;
import java.nio.charset.StandardCharsets;
import java.util.ArrayList;
import java.util.List;
import java.util.UUID;

import fr.ens.transcriptome.eoulsan.bio.ReadSequence;
import fr.ens.transcriptome.eoulsan.bio.readsmappers.MapperExecutor.Result;
import fr.ens.transcriptome.eoulsan.util.FileUtils;
import fr.ens.transcriptome.eoulsan.util.ReporterIncrementer;

/**
 * This class define an abstract class that is returned by a mapper.
 * @author Laurent Jourdren
 * @since 2.0
 */
public abstract class MapperProcess {

  private final String mapperName;
  private final MapperExecutor executor;
  private final boolean pairedEnd;

  private Result process;

  private InputStream stdout;

  private final File pipeFile1;
  private final File pipeFile2;

  private final Writer writer1;
  private final Writer writer2;

  private ReporterIncrementer incrementer;
  private String counterGroup;

  private List<File> filesToRemove = new ArrayList<>();

  //
  // Inner classes
  //

  /**
   * This class allow to write standard output of a MapperProcess in an
   * OutputStream.
   * @author Laurent Jourdren
   */
  public static final class ProcessThreadStdOut extends Thread {

    final OutputStream os;
    final InputStream is;
    private Exception exception;

    @Override
    public void run() {
      try {

        FileUtils.copy(this.is, this.os);

      } catch (IOException e) {
        catchException(e);
      }
    }

    /**
     * Save exception.
     * @param e Exception to save
     */
    private void catchException(final Exception e) {
      this.exception = e;
    }

    /**
     * Test is an exception has been thrown.
     * @return true if is an exception has been thrown
     */
    public boolean isException() {

      return this.exception != null;
    }

    /**
     * Get the exception.
     * @return the exception
     */
    public Exception getException() {

      return this.exception;
    }

    /**
     * Constructor.
     * @param process process
     * @param os output stream
     * @throws IOException if an error occurs while creating the input stream
     */
    public ProcessThreadStdOut(final Result process, final OutputStream os)
        throws IOException {

      if (process == null) {
        throw new NullPointerException("The Process parameter is null");
      }

      if (os == null) {
        throw new NullPointerException("The OutputStream parameter is null");
      }

      this.is = process.getInputStream();
      this.os = os;
    }
  }

  /**
   * Wrapper around an InputStream that call process.waitFor() method when the
   * stream is closed.
   * @author Laurent Jourdren.
   */
  private final class InputStreamWrapper extends InputStream {

    private final InputStream is;

    @Override
    public int available() throws IOException {

      return this.is.available();
    }

    @Override
    public void close() throws IOException {

      this.is.close();

      final int exitValue = MapperProcess.this.process.waitFor();

      getLogger().fine("End of process with " + exitValue + " exit value");

      if (exitValue != 0) {
        throw new IOException("Bad error result for "
            + MapperProcess.this.mapperName + " execution: " + exitValue);
      }
    }

    @Override
    public synchronized void mark(final int readLimit) {

      this.is.mark(readLimit);
    }

    @Override
    public boolean markSupported() {

      return this.is.markSupported();
    }

    @Override
    public int read() throws IOException {

      return this.is.read();
    }

    @Override
    public int read(final byte[] arg0, final int arg1, final int arg2)
        throws IOException {

      return this.is.read(arg0, arg1, arg2);
    }

    @Override
    public int read(final byte[] b) throws IOException {

      return this.is.read(b);
    }

    @Override
    public synchronized void reset() throws IOException {

      this.is.reset();
    }

    @Override
    public long skip(final long arg0) throws IOException {

      return this.is.skip(arg0);
    }

    private InputStreamWrapper(final InputStream is) {
      this.is = is;
    }
  }

  //
  // Protected methods
  //

  /**
   * Create the command lines to be executed.
   * @return a List of List of String
   */
  protected abstract List<List<String>> createCommandLines();

  /**
   * Get the execution directory for the mapper.
   * @return a File object or null if the execution directory does not matter
   */
  protected File executionDirectory() {

    return null;
  }

  /**
   * Create a custom InputStream that allow to convert result of mapper in SAM
   * format.
   * @param stdout standard output from the mapper
   * @return a InputStream that contains a SAM File data
   * @throws IOException if an error occurs when creating the InputStream
   */
  protected InputStream createCustomInputStream(final InputStream stdout)
      throws IOException {

    return stdout;
  }

  //
  // Getters
  //

  /**
   * Test if data to process is paired-end data.
   * @return true if data to process is paired-end data
   */
  public boolean isPairedEnd() {

    return this.pairedEnd;
  }

  /**
   * Get File for temporary file for first end FASTQ file.
   * @return a File object
   */
  protected File getNamedPipeFile1() {
    return this.pipeFile1;
  }

  /**
   * Get File for temporary file for second end FASTQ file.
   * @return a File object
   */
  protected File getNamedPipeFile2() {
    return this.pipeFile2;
  }

  /**
   * Increments input reads written by writeEntry() methods.
   */
  protected void inputReadsIncr() {

    if (this.incrementer != null) {
      this.incrementer.incrCounter(this.counterGroup, "mapper input reads", 1);
    }
  }

  //
  // Setters
  //

  /**
   * Set the incrementer.
   * @param incrementer Incrementer to use
   * @param counterGroup the counter group to use
   */
  public void setIncrementer(final ReporterIncrementer incrementer,
      final String counterGroup) {

    if (counterGroup == null) {
      throw new NullPointerException("The counterGroup is null");
    }

    this.incrementer = incrementer;
    this.counterGroup = counterGroup;
  }

  //
  // Low level streams
  //

  /**
   * Get the standard output stream for the process
   * @return the standard output stream for the process
   */
  public InputStream getStout() {

    return this.stdout;
  }

  //
  // High level streams
  //

  /**
   * Convert the output stream from the mapper to a file using a thread.
   * @param outputFile output SAM file
   * @throws IOException if an error occurs while creating the writer thread
   */
  public void toFile(final File outputFile) throws IOException {

    // Start stdout thread
    final Thread tout = new Thread(new ProcessThreadStdOut(this.process,
        new FileOutputStream(outputFile)));
    tout.start();
  }

  /**
   * Write a FASTQ entry in single end mode.
   * @param name name of the sequence
   * @param sequence sequence
   * @param quality quality sequence
   * @throws IOException if an exception occurs while writing the sequence
   */
  public void writeEntry(final String name, final String sequence,
      final String quality) throws IOException {

    if (this.pairedEnd) {
      throw new IllegalStateException(
          "Cannot use this writeEntry method in paired-end mode");
    }

    this.writer1.write(ReadSequence.toFastQ(name, sequence, quality) + '\n');
    inputReadsIncr();
  }

  /**
   * Write a FASTQ entry in single end mode.
   * @param read read to write
   * @throws IOException if an exception occurs while writing the sequence
   */
  public void writeEntry1(final ReadSequence read) throws IOException {

    if (read == null) {
      return;
    }

    this.writer1.write(read.toFastQ() + '\n');
    inputReadsIncr();
  }

  /**
   * Write a FASTQ entry in single end mode.
   * @param read read to write
   * @throws IOException if an exception occurs while writing the sequence
   */
  public void writeEntry2(final ReadSequence read) throws IOException {

    if (!this.pairedEnd) {
      throw new IllegalStateException(
          "Cannot use this writeEntry method in paired-end mode");
    }

    if (read == null) {
      return;
    }

    this.writer2.write(read.toFastQ() + '\n');
  }

  /**
   * Write a FASTQ entry in paired-end mode.
   * @param name1 name of the sequence of the first end
   * @param sequence1 sequence of the first end
   * @param quality1 quality sequence of the first end
   * @param name2 name of the sequence of the second end
   * @param sequence2 sequence of of the second end
   * @param quality2 quality sequence of the second end
   * @throws IOException if an error occurs while writing the entry
   */
  public void writeEntry(final String name1, final String sequence1,
      final String quality1, final String name2, final String sequence2,
      final String quality2) throws IOException {

<<<<<<< HEAD
    if (!this.pairedEnd) {
=======
    if (this.writer1 == null) {

      if (isStdinMode()) {

        throw new IllegalStateException(
            "Streaming stdin in paired-end mode with "
                + this.mapperName + " is not available");
      }

      this.writer1 = new OutputStreamWriter(
          new FileOutputStream(this.tmpInFile1), StandardCharsets.ISO_8859_1);
      this.writer2 = new OutputStreamWriter(
          new FileOutputStream(this.tmpInFile2), StandardCharsets.ISO_8859_1);
    }

    if (!this.isPairedEnd()) {
>>>>>>> e5d83912
      throw new IllegalStateException(
          "Cannot use this writeEntry method in single-end mode");
    }

    this.writer1.write(ReadSequence.toFastQ(name1, sequence1, quality1) + '\n');
    this.writer2.write(ReadSequence.toFastQ(name2, sequence2, quality2) + '\n');
    inputReadsIncr();
  }

  /**
   * Close writer 1.
   * @throws IOException if an error occurs while closing the first writer
   */
  public void closeWriter1() throws IOException {

    if (this.writer1 != null) {
      this.writer1.close();
    }
  }

  /**
   * Close writer 2.
   * @throws IOException if an error occurs while closing the first writer
   */
  public void closeWriter2() throws IOException {

    if (this.writer2 != null) {
      this.writer2.close();
    }
  }

  /**
   * Closes the streams for standard input for the mapper. After this the
   * writeEntry() methods cannot be used.
   * @throws IOException if an error occurs while closing stream(s)
   * @throws InterruptedException if an error occurs while closing stream(s)
   */
  public void closeEntriesWriter() throws IOException, InterruptedException {

    if (this.writer1 != null) {
      this.writer1.close();
    }

    if (this.writer2 != null) {
      this.writer2.close();
    }

  }

  //
  // Process management
  //

  /**
   * Start the process(es) of the mapper.
   * @throws IOException if an error occurs while starting the process(es)
   * @throws InterruptedException if an error occurs while starting the
   *           process(es)
   */
  private void startProcess() throws IOException, InterruptedException {

    final List<List<String>> cmds = createCommandLines();

    // Launch all the commands
    for (int i = 0; i < cmds.size(); i++) {

<<<<<<< HEAD
      final boolean last = i == cmds.size() - 1;
=======
      if (executionDirectory() != null) {
        builder.directory(executionDirectory());
      }

      getLogger()
          .info("Process command: " + Joiner.on(' ').join(builder.command()));
      getLogger().info("Process directory: " + builder.directory());
>>>>>>> e5d83912

      this.process =
          this.executor.execute(cmds.get(i), executionDirectory(), last,
              this.pipeFile1, this.pipeFile2);

      if (!last) {

        Thread.sleep(1000);
      } else {
<<<<<<< HEAD

        this.stdout =
            new InputStreamWrapper(
                createCustomInputStream(this.process.getInputStream()));
=======
        this.stdout = new InputStreamWrapper(
            createCustomInputStream(this.process.getInputStream()));
>>>>>>> e5d83912
      }
    }
  }

  /**
   * Wait the end of the main process.
   * @throws InterruptedException if an error occurs while waiting the end of
   *           the process
   * @throws IOException if an error occurs while waiting the end of the process
   */
  public void waitFor() throws IOException {

    final int exitValue = this.process.waitFor();
    getLogger().fine("End of process with " + exitValue + " exit value");

    if (exitValue != 0) {
      throw new IOException("Bad error result for "
          + this.mapperName + " execution: " + exitValue);
    }

    // Remove temporary files
    for (File f : this.filesToRemove) {
      removeFile(f);
    }
  }

  /**
   * Remove a temporary file.
   * @param f f file to remove
   */
  private void removeFile(final File f) {

    if (f.exists()) {

      if (!f.delete()) {
        getLogger().warning("Cannot remove temporary file: " + f);
      }
    }
  }

  /**
   * Create pipe writer.
   * @param file the pipe file to create
   * @return a writer on the pipe
   * @throws IOException if an error occurs while creating the pipe or the
   *           writer
   */
  private static Writer createPipeWriter(final File file) throws IOException {

    FileUtils.createNamedPipe(file);

    @SuppressWarnings("resource")
    final RandomAccessFile raf = new RandomAccessFile(file, "rw");

    final OutputStream os = Channels.newOutputStream(raf.getChannel());

    return new OutputStreamWriter(os, StandardCharsets.ISO_8859_1);
  }

  /**
   * Add a list of temporary files to remove at the end of the mapping.
   * @param files files to remove
   */
  protected void addFilesToRemove(final File... files) {

    if (files == null) {
      return;
    }

    for (File f : files) {
      this.filesToRemove.add(f);
    }
  }

  protected void additionalInit() throws IOException {

  }

  //
  // Constructor
  //

  /**
   * Constructor.
   * @param mapper mapper to use
   * @param pairedEnd paired-end mode
   * @throws IOException if en error occurs
   */
<<<<<<< HEAD
  protected MapperProcess(final AbstractSequenceReadsMapper mapper,
      final boolean pairedEnd) throws IOException {
=======
  protected MapperProcess(final SequenceReadsMapper mapper,
      final boolean fileMode, final boolean stdinMode, final boolean pairedEnd)
          throws IOException {
>>>>>>> e5d83912

    if (mapper == null) {
      throw new NullPointerException("The mapper is null");
    }

    try {
      this.mapperName = mapper.getMapperName();
      this.executor = mapper.getExecutor();
      this.pairedEnd = pairedEnd;

      // Define temporary files
      final File tmpDir = mapper.getTempDirectory();
<<<<<<< HEAD
      final String uuid = UUID.randomUUID().toString();
=======
      final UUID uuid = UUID.randomUUID();
      this.tmpInFile1 =
          new File(tmpDir, "mapper-inputfile1-" + uuid.toString() + ".fq");
      this.tmpInFile2 =
          new File(tmpDir, "mapper-inputfile2-" + uuid.toString() + ".fq");

      this.tmpOutFile1 =
          new File(tmpDir, "mapper-outputfile1-" + uuid.toString() + ".data");
      this.tmpOutFile2 =
          new File(tmpDir, "mapper-outputfile2-" + uuid.toString() + ".data");

      if (fileMode) {
        this.stdin = null;
        startProcess();
        this.stdout = new InputStreamWrapper(
            createCustomInputStream(this.process.getInputStream()));
      } else if (stdinMode) {
        startProcess();
        this.stdin = this.process.getOutputStream();
        this.stdout = new InputStreamWrapper(
            createCustomInputStream(this.process.getInputStream()));
      } else {
        this.stdin =
            new OutputStreamWrapper(new FileOutputStream(this.tmpInFile1));
>>>>>>> e5d83912

      this.pipeFile1 = new File(tmpDir, "mapper-inputfile1-" + uuid + ".fq");
      this.pipeFile2 = new File(tmpDir, "mapper-inputfile2-" + uuid + ".fq");

      this.writer1 = createPipeWriter(this.pipeFile1);
      this.writer2 = pairedEnd ? createPipeWriter(this.pipeFile2) : null;

      addFilesToRemove(this.pipeFile1, this.pipeFile2);

      additionalInit();

      // Start mapper instance
      startProcess();

    } catch (InterruptedException e) {
      throw new IOException(e);
    }
  }
}<|MERGE_RESOLUTION|>--- conflicted
+++ resolved
@@ -411,26 +411,7 @@
       final String quality1, final String name2, final String sequence2,
       final String quality2) throws IOException {
 
-<<<<<<< HEAD
     if (!this.pairedEnd) {
-=======
-    if (this.writer1 == null) {
-
-      if (isStdinMode()) {
-
-        throw new IllegalStateException(
-            "Streaming stdin in paired-end mode with "
-                + this.mapperName + " is not available");
-      }
-
-      this.writer1 = new OutputStreamWriter(
-          new FileOutputStream(this.tmpInFile1), StandardCharsets.ISO_8859_1);
-      this.writer2 = new OutputStreamWriter(
-          new FileOutputStream(this.tmpInFile2), StandardCharsets.ISO_8859_1);
-    }
-
-    if (!this.isPairedEnd()) {
->>>>>>> e5d83912
       throw new IllegalStateException(
           "Cannot use this writeEntry method in single-end mode");
     }
@@ -497,17 +478,7 @@
     // Launch all the commands
     for (int i = 0; i < cmds.size(); i++) {
 
-<<<<<<< HEAD
       final boolean last = i == cmds.size() - 1;
-=======
-      if (executionDirectory() != null) {
-        builder.directory(executionDirectory());
-      }
-
-      getLogger()
-          .info("Process command: " + Joiner.on(' ').join(builder.command()));
-      getLogger().info("Process directory: " + builder.directory());
->>>>>>> e5d83912
 
       this.process =
           this.executor.execute(cmds.get(i), executionDirectory(), last,
@@ -517,15 +488,10 @@
 
         Thread.sleep(1000);
       } else {
-<<<<<<< HEAD
 
         this.stdout =
             new InputStreamWrapper(
                 createCustomInputStream(this.process.getInputStream()));
-=======
-        this.stdout = new InputStreamWrapper(
-            createCustomInputStream(this.process.getInputStream()));
->>>>>>> e5d83912
       }
     }
   }
@@ -614,14 +580,8 @@
    * @param pairedEnd paired-end mode
    * @throws IOException if en error occurs
    */
-<<<<<<< HEAD
   protected MapperProcess(final AbstractSequenceReadsMapper mapper,
       final boolean pairedEnd) throws IOException {
-=======
-  protected MapperProcess(final SequenceReadsMapper mapper,
-      final boolean fileMode, final boolean stdinMode, final boolean pairedEnd)
-          throws IOException {
->>>>>>> e5d83912
 
     if (mapper == null) {
       throw new NullPointerException("The mapper is null");
@@ -634,34 +594,7 @@
 
       // Define temporary files
       final File tmpDir = mapper.getTempDirectory();
-<<<<<<< HEAD
       final String uuid = UUID.randomUUID().toString();
-=======
-      final UUID uuid = UUID.randomUUID();
-      this.tmpInFile1 =
-          new File(tmpDir, "mapper-inputfile1-" + uuid.toString() + ".fq");
-      this.tmpInFile2 =
-          new File(tmpDir, "mapper-inputfile2-" + uuid.toString() + ".fq");
-
-      this.tmpOutFile1 =
-          new File(tmpDir, "mapper-outputfile1-" + uuid.toString() + ".data");
-      this.tmpOutFile2 =
-          new File(tmpDir, "mapper-outputfile2-" + uuid.toString() + ".data");
-
-      if (fileMode) {
-        this.stdin = null;
-        startProcess();
-        this.stdout = new InputStreamWrapper(
-            createCustomInputStream(this.process.getInputStream()));
-      } else if (stdinMode) {
-        startProcess();
-        this.stdin = this.process.getOutputStream();
-        this.stdout = new InputStreamWrapper(
-            createCustomInputStream(this.process.getInputStream()));
-      } else {
-        this.stdin =
-            new OutputStreamWrapper(new FileOutputStream(this.tmpInFile1));
->>>>>>> e5d83912
 
       this.pipeFile1 = new File(tmpDir, "mapper-inputfile1-" + uuid + ".fq");
       this.pipeFile2 = new File(tmpDir, "mapper-inputfile2-" + uuid + ".fq");

/*
 *                  Eoulsan development code
 *
 * This code may be freely distributed and modified under the
 * terms of the GNU Lesser General Public License version 2.1 or
 * later and CeCILL-C. This should be distributed with the code.
 * If you do not have a copy, see:
 *
 *      http://www.gnu.org/licenses/lgpl-2.1.txt
 *      http://www.cecill.info/licences/Licence_CeCILL-C_V1-en.txt
 *
 * Copyright for this code is held jointly by the Genomic platform
 * of the Institut de Biologie de l'École Normale Supérieure and
 * the individual authors. These should be listed in @author doc
 * comments.
 *
 * For more information on the Eoulsan project and its aims,
 * or to join the Eoulsan Google group, visit the home page
 * at:
 *
 *      http://www.transcriptome.ens.fr/eoulsan
 *
 */

package fr.ens.transcriptome.eoulsan.bio.io.hadoop;

import static fr.ens.transcriptome.eoulsan.bio.io.hadoop.Counters.ENTRIES_WRITTEN;
import static fr.ens.transcriptome.eoulsan.bio.io.hadoop.Counters.INPUT_ENTRIES;

import java.io.DataOutputStream;
import java.io.IOException;
import java.io.UnsupportedEncodingException;

import org.apache.hadoop.io.Text;
import org.apache.hadoop.mapreduce.RecordWriter;
import org.apache.hadoop.mapreduce.TaskAttemptContext;

/**
 * This class define a RecordWriter for SAM files.
 * @author Laurent Jourdren
 * @since 2.0
 */
public class SAMRecordWriter extends RecordWriter<Text, Text> {

  private static final String COUNTERS_GROUP = "SAM Output Format Counters";

  private static final String utf8 = "UTF-8";
  private static final byte[] newline;

  static {
    try {
      newline = "\n".getBytes(utf8);
    } catch (UnsupportedEncodingException uee) {
      throw new IllegalArgumentException("can't find " + utf8 + " encoding");
    }
  }

  private final DataOutputStream out;
  private final TaskAttemptContext context;

  @Override
  public synchronized void write(final Text key, final Text value)
      throws IOException, InterruptedException {

    this.context.getCounter(COUNTERS_GROUP, INPUT_ENTRIES).increment(1);

    if (value == null) {
      return;
    }

    this.out.write(value.getBytes(), 0, value.getLength());
    this.out.write(newline);

    this.context.getCounter(COUNTERS_GROUP, ENTRIES_WRITTEN).increment(1);
  }

  @Override
  public synchronized void close(final TaskAttemptContext context)
      throws IOException {

    this.out.close();
  }

  //
  // Constructor
  //

  /**
   * Public constructor.
<<<<<<< HEAD
   * @param out output stream
=======
   * @param context the context
   * @param os output stream
>>>>>>> 1473835b
   */
  public SAMRecordWriter(final TaskAttemptContext context,
      final DataOutputStream out) {

    this.context = context;
    this.out = out;
  }

}<|MERGE_RESOLUTION|>--- conflicted
+++ resolved
@@ -87,12 +87,8 @@
 
   /**
    * Public constructor.
-<<<<<<< HEAD
-   * @param out output stream
-=======
    * @param context the context
    * @param os output stream
->>>>>>> 1473835b
    */
   public SAMRecordWriter(final TaskAttemptContext context,
       final DataOutputStream out) {

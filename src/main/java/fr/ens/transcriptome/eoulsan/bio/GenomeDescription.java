/*
 *                  Eoulsan development code
 *
 * This code may be freely distributed and modified under the
 * terms of the GNU Lesser General Public License version 2.1 or
 * later and CeCILL-C. This should be distributed with the code.
 * If you do not have a copy, see:
 *
 *      http://www.gnu.org/licenses/lgpl-2.1.txt
 *      http://www.cecill.info/licences/Licence_CeCILL-C_V1-en.txt
 *
 * Copyright for this code is held jointly by the Genomic platform
 * of the Institut de Biologie de l'École Normale Supérieure and
 * the individual authors. These should be listed in @author doc
 * comments.
 *
 * For more information on the Eoulsan project and its aims,
 * or to join the Eoulsan Google group, visit the home page
 * at:
 *
 *      http://www.transcriptome.ens.fr/eoulsan
 *
 */

package fr.ens.transcriptome.eoulsan.bio;

import static com.google.common.base.Preconditions.checkNotNull;

import java.io.BufferedReader;
import java.io.File;
import java.io.FileInputStream;
import java.io.FileNotFoundException;
import java.io.FileOutputStream;
import java.io.IOException;
import java.io.InputStream;
import java.io.OutputStream;
import java.io.Writer;
import java.math.BigInteger;
import java.security.MessageDigest;
import java.security.NoSuchAlgorithmException;
import java.util.Collections;
import java.util.List;
import java.util.Map;
import java.util.logging.Logger;

import com.google.common.base.Objects;
import com.google.common.base.Preconditions;
import com.google.common.base.Splitter;
import com.google.common.collect.Lists;
import com.google.common.collect.Maps;

import fr.ens.transcriptome.eoulsan.Globals;
import fr.ens.transcriptome.eoulsan.bio.io.FastaReader;
import fr.ens.transcriptome.eoulsan.util.FileUtils;
import fr.ens.transcriptome.eoulsan.util.StringUtils;

/**
 * This class define a genome description.
 * @author Laurent Jourdren
 */
public class GenomeDescription {

  /** Logger */
  private static final Logger LOGGER = Logger.getLogger(Globals.APP_NAME);

  private static final String PREFIX = "genome.";
  private static final String NAME_PREFIX = PREFIX + "name";
  private static final String LENGTH_PREFIX = PREFIX + "length";
  private static final String MD5_PREFIX = PREFIX + "md5";
  private static final String SEQUENCE_PREFIX = PREFIX + "sequence.";
  private static final String SEQUENCES_COUNT_PREFIX = PREFIX + "sequences";

  private String genomeName;
  private Map<String, Integer> sequences = Maps.newHashMap();
  private List<String> sequencesOrder = Lists.newArrayList();
  private String md5Digest;

  //
  // Setters
  //

  /**
   * Set the genome name.
   * @param genomeName name of the genome
   */
  private void setGenomeName(final String genomeName) {

    this.genomeName = genomeName;
  }

  /**
   * Add a sequence.
   * @param sequenceName name of the sequence
   * @param sequenceLength length of the sequence
   */
  public void addSequence(final String sequenceName, final int sequenceLength) {

    LOGGER.fine("Add sequence: "
        + sequenceName + " with " + sequenceLength + " pb");

    if (!this.sequences.containsKey(sequenceName))
      this.sequencesOrder.add(sequenceName);

    this.sequences.put(sequenceName, sequenceLength);

  }

  /**
   * Set the md5 digest of the genome file
   * @param md5Digest the md5 digest
   */
  public void setMD5Sum(final String md5Digest) {

    this.md5Digest = md5Digest;
  }

  //
  // Getters
  //

  /**
   * Get the genome name.
   * @return the genome name
   */
  public String getGenomeName() {

    return this.genomeName;
  }

  /**
   * Get the length of a sequence
   * @param sequenceName name of the sequence
   * @return the length of the sequence or -1 if the sequence does not exists
   */
  public int getSequenceLength(final String sequenceName) {

    if (this.sequences.containsKey(sequenceName)) {

      return this.sequences.get(sequenceName);
    }

    return -1;
  }

  /**
   * Get the names of the sequences.
   * @return a set with the name of the sequence
   */
  public List<String> getSequencesNames() {

    return Collections.unmodifiableList(this.sequencesOrder);
  }

  /**
   * Get the md5 sum for the genome.
   * @return the md5 sum
   */
  public String getMD5Sum() {

    return this.md5Digest;
  }

  /**
   * Get the number of sequences in the genome.
   * @return the number of sequences in the genome
   */
  public int getSequenceCount() {

    return this.sequences.size();
  }

  /**
   * Get the genome length;
   * @return the genome length
   */
  public int getGenomeLength() {

    int count = 0;

    for (Map.Entry<String, Integer> e : this.sequences.entrySet())
      count += e.getValue();

    return count;
  }

  //
  // Save description
  //

  /**
   * Save genome description.
   * @param os OutputStream to use for genome description writing
   */
  public void save(final OutputStream os) throws IOException {

    Preconditions.checkNotNull(os, "OutputStream is null");

    final Writer writer = FileUtils.createFastBufferedWriter(os);

    if (this.genomeName != null)
      writer.write(NAME_PREFIX + "=" + getGenomeName() + '\n');

    if (this.md5Digest != null)
      writer.write(MD5_PREFIX + "=" + getMD5Sum() + '\n');

    writer.write(SEQUENCES_COUNT_PREFIX + '=' + getSequenceCount() + '\n');

    writer.write(LENGTH_PREFIX + '=' + getGenomeLength() + '\n');

    for (String seqName : getSequencesNames()) {

      writer.write(SEQUENCE_PREFIX
          + seqName + "=" + getSequenceLength(seqName) + "\n");
    }

    writer.close();
  }

  /**
   * Save genome description.
   * @param file output file
   */
  public void save(final File file) throws FileNotFoundException, IOException {

    Preconditions.checkNotNull(file, "File is null");
    save(new FileOutputStream(file));
  }

  //
  // Load description
  //

  /**
   * Load genome description.
   * @param is InputStream to use
   */
  public static GenomeDescription load(final InputStream is) throws IOException {

    Preconditions.checkNotNull(is, "InputStream is null");

    final GenomeDescription result = new GenomeDescription();

    final BufferedReader read = FileUtils.createBufferedReader(is);

    String line = null;

    final Splitter splitter = Splitter.on('=').trimResults();

    while ((line = read.readLine()) != null) {

      final List<String> fields =
          Lists.newArrayList(splitter.split(line.toString()));

      if (fields.size() > 1) {

        final String key = fields.get(0);

        if (key.startsWith(NAME_PREFIX))
          result.setGenomeName(fields.get(1));
        if (key.startsWith(MD5_PREFIX))
          result.setMD5Sum(fields.get(1));
        else
          try {
            if (key.startsWith(SEQUENCE_PREFIX))
              result.addSequence(key.substring(SEQUENCE_PREFIX.length()),
                  Integer.parseInt(fields.get(1)));
          } catch (NumberFormatException e) {

          }
      }
    }

    is.close();

    return result;
  }

  /**
   * Load genome description.
   * @param file File to use
   */
  public static GenomeDescription load(final File file) throws IOException {

    checkNotNull(file, "File is null");
    return load(new FileInputStream(file));
  }

  //
  // Static methods
  //

  /**
   * Create a GenomeDescription object from a Fasta file.
   * @param genomeFastaIs InputStream
   */
  public static GenomeDescription createGenomeDescFromFasta(
      final File genomeFastaFile) throws BadBioEntryException, IOException {

    checkNotNull(genomeFastaFile, "The genome file is null");

    return createGenomeDescFromFasta(
        FileUtils.createInputStream(genomeFastaFile), genomeFastaFile.getName());
  }

  /**
   * Create a GenomeDescription object from a Fasta file.
   * @param genomeFastaIs InputStream
   */
  public static GenomeDescription createGenomeDescFromFasta(
      final InputStream genomeFastaIs, final String filename)
      throws BadBioEntryException, IOException {

    Preconditions.checkNotNull(genomeFastaIs,
        "The input stream of the genome is null");

    final GenomeDescription result = new GenomeDescription();
    result.setGenomeName(StringUtils.basename(filename));

    MessageDigest md5Digest;
    try {
      md5Digest = MessageDigest.getInstance("MD5");
    } catch (NoSuchAlgorithmException e) {
      md5Digest = null;
    }

    final FastaReader reader = new FastaReader(genomeFastaIs);
<<<<<<< HEAD

    for (final Sequence sequence : reader) {

      int len = checkBases(sequence.getSequence());
      final String name = parseChromosomeName(sequence.getName());

=======

    for (final Sequence sequence : reader) {

      int len = checkBases(sequence.getSequence());
      final String name = parseChromosomeName(sequence.getName());

>>>>>>> 46e63e9b
      // Update digest with chromosome name
      if (md5Digest != null) {
        md5Digest.update(name.getBytes());
        md5Digest.update(sequence.getSequence().getBytes());
      }

      // Add sequence
      result.addSequence(name, len);
    }
    reader.throwException();

    // Compute final MD5 sum
    if (md5Digest != null)
      result.setMD5Sum(digestToString(md5Digest));

    genomeFastaIs.close();

    return result;
  }

  private static String parseChromosomeName(final String fastaHeader) {

    if (fastaHeader == null)
      return null;

    final String s = fastaHeader.trim();
    String[] fields = s.split("\\s");

    if (fields == null || fields.length == 0)
      return null;

    return fields[0];
  }

  private static int checkBases(final String s) throws BadBioEntryException {

<<<<<<< HEAD
    final Alphabet alphabet = Alphabets.AMBIGUOUS_DNA_ALPHABET;

    final char[] array = s.toCharArray();

    final int len = array.length;

=======
<<<<<<< HEAD
    // TODO use alphabet here

    final char[] array = s.toCharArray();

    for (int i = 0; i < array.length; i++)
      switch (array[i]) {

      case 'A':
      case 'a':
      case 'C':
      case 'c':
      case 'G':
      case 'g':
      case 'T':
      case 't':
      case 'U':
      case 'R':
      case 'Y':
      case 'K':
      case 'M':
      case 'S':
      case 'W':
      case 'B':
      case 'D':
      case 'H':
      case 'V':
      case 'N':
      case 'n':
      case 'X':
      case 'x':

        break;

      default:
        throw new BadBioEntryException("Invalid base in genome: " + array[i], s);
      }
=======
    final Alphabet alphabet = Alphabets.AMBIGUOUS_DNA_ALPHABET;

    final char[] array = s.toCharArray();

    final int len = array.length;

>>>>>>> 46e63e9b
    for (int i = 0; i < len; i++)
      if (!alphabet.isLetterValid(array[i]))
        throw new BadBioEntryException(
            "Invalid base in genome: " + s.charAt(i), s);
<<<<<<< HEAD
=======
>>>>>>> UPDATE: In GenomeDescription
>>>>>>> 46e63e9b

    return array.length;
  }

  private static final String digestToString(final MessageDigest md) {

    if (md == null)
      return null;

    final BigInteger bigInt = new BigInteger(1, md.digest());

    return bigInt.toString(16);
  }

  //
  // Other methods
  //

  @Override
  public String toString() {

    return Objects.toStringHelper(this).add("sequences", this.sequences.size())
        .toString();
  }

}<|MERGE_RESOLUTION|>--- conflicted
+++ resolved
@@ -324,21 +324,12 @@
     }
 
     final FastaReader reader = new FastaReader(genomeFastaIs);
-<<<<<<< HEAD
 
     for (final Sequence sequence : reader) {
 
       int len = checkBases(sequence.getSequence());
       final String name = parseChromosomeName(sequence.getName());
 
-=======
-
-    for (final Sequence sequence : reader) {
-
-      int len = checkBases(sequence.getSequence());
-      final String name = parseChromosomeName(sequence.getName());
-
->>>>>>> 46e63e9b
       // Update digest with chromosome name
       if (md5Digest != null) {
         md5Digest.update(name.getBytes());
@@ -375,67 +366,16 @@
 
   private static int checkBases(final String s) throws BadBioEntryException {
 
-<<<<<<< HEAD
     final Alphabet alphabet = Alphabets.AMBIGUOUS_DNA_ALPHABET;
 
     final char[] array = s.toCharArray();
 
     final int len = array.length;
 
-=======
-<<<<<<< HEAD
-    // TODO use alphabet here
-
-    final char[] array = s.toCharArray();
-
-    for (int i = 0; i < array.length; i++)
-      switch (array[i]) {
-
-      case 'A':
-      case 'a':
-      case 'C':
-      case 'c':
-      case 'G':
-      case 'g':
-      case 'T':
-      case 't':
-      case 'U':
-      case 'R':
-      case 'Y':
-      case 'K':
-      case 'M':
-      case 'S':
-      case 'W':
-      case 'B':
-      case 'D':
-      case 'H':
-      case 'V':
-      case 'N':
-      case 'n':
-      case 'X':
-      case 'x':
-
-        break;
-
-      default:
-        throw new BadBioEntryException("Invalid base in genome: " + array[i], s);
-      }
-=======
-    final Alphabet alphabet = Alphabets.AMBIGUOUS_DNA_ALPHABET;
-
-    final char[] array = s.toCharArray();
-
-    final int len = array.length;
-
->>>>>>> 46e63e9b
     for (int i = 0; i < len; i++)
       if (!alphabet.isLetterValid(array[i]))
         throw new BadBioEntryException(
             "Invalid base in genome: " + s.charAt(i), s);
-<<<<<<< HEAD
-=======
->>>>>>> UPDATE: In GenomeDescription
->>>>>>> 46e63e9b
 
     return array.length;
   }

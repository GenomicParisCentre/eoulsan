/*
 *                  Eoulsan development code
 *
 * This code may be freely distributed and modified under the
 * terms of the GNU Lesser General Public License version 2.1 or
 * later and CeCILL-C. This should be distributed with the code.
 * If you do not have a copy, see:
 *
 *      http://www.gnu.org/licenses/lgpl-2.1.txt
 *      http://www.cecill.info/licences/Licence_CeCILL-C_V1-en.txt
 *
 * Copyright for this code is held jointly by the Genomic platform
 * of the Institut de Biologie de l'École Normale Supérieure and
 * the individual authors. These should be listed in @author doc
 * comments.
 *
 * For more information on the Eoulsan project and its aims,
 * or to join the Eoulsan Google group, visit the home page
 * at:
 *
 *      http://www.transcriptome.ens.fr/eoulsan
 *
 */

package fr.ens.transcriptome.eoulsan.bio;

import static fr.ens.transcriptome.eoulsan.util.StringUtils.trim;
import static fr.ens.transcriptome.eoulsan.util.Utils.equal;
import fr.ens.transcriptome.eoulsan.EoulsanRuntimeException;
import fr.ens.transcriptome.eoulsan.util.Utils;

/**
 * This class define a Sequence.
 * @author Laurent Jourdren
 */
public class Sequence {

  protected int id;
  protected String name;
  protected String description;
<<<<<<< HEAD
  protected Alphabet alphabet = Alphabets.AMBIGUOUS_DNA_ALPHABET;
=======
>>>>>>> 46e63e9b
  protected String sequence;

  //
  // Getters
  //

  /**
   * Get the id of the sequence.
   * @return the id of the sequence
   */
  public final int getId() {
    return this.id;
  }

  /**
   * Set the name of the sequence.
   * @return the name of the sequence
   */
  public final String getName() {
    return this.name;
  }

  /**
   * Get the description of the sequence.
   * @return a string with the description
   */
  public final String getDescription() {
<<<<<<< HEAD
    return this.description;
  }

  /**
   * Get the alphabet used for the sequence.
   * @return the alphabet of the sequence
   */
  public final Alphabet getAlphabet() {
    return this.alphabet;
=======

    return this.description;
>>>>>>> 46e63e9b
  }

  /**
   * Get the sequence of the sequence.
   * @return a string with the sequence
   */
  public final String getSequence() {
    return this.sequence;
  }

  //
  // Setters
  //

  /**
   * Set the id of the sequence.
   * @param id id to set
   */
  public final void setId(final int id) {
    this.id = id;
  }

  /**
   * Set the name of the sequence.
   * @param name the name to set
   */
<<<<<<< HEAD
  public final void setName(final String name) {
=======
  public void setName(final String name) {
>>>>>>> 46e63e9b
    this.name = trim(name);
  }

  /**
<<<<<<< HEAD
   * Set the name of the sequence and validate this name. Even if the name is
   * not validated, the name parameter will be the name of the object after
   * execution of this method.
   * @param name the name to set
   * @return true if the name is valid.
   */
  public final boolean setNameWithValidation(final String name) {
    this.name = trim(name);
    return validateName();
  }

  /**
=======
>>>>>>> 46e63e9b
   * Set the description of the sequence.
   * @param description the description to set
   */
  public final void setDescription(final String description) {
<<<<<<< HEAD
    this.description = trim(description);
  }

  /**
   * Set the alphabet of the sequence.
   * @param alphabet the alphabet to set
   */
  public final void setAlphabet(final Alphabet alphabet) {

    if (alphabet == null)
      throw new NullPointerException("The alphabet is null");

    this.alphabet = alphabet;
=======
    this.description = trim(name);
>>>>>>> 46e63e9b
  }

  /**
   * Set the sequence.
   * @param sequence Sequence to set
   */
  public final void setSequence(final String sequence) {
    this.sequence = trim(sequence);
  }

  /**
<<<<<<< HEAD
   * Set the sequence and validate this sequence. Even if the sequence is not
   * validated, the sequence parameter will be the name of the object after
   * execution of this method.
   * @param sequence Sequence to set
   * @return true if the name is valid.
   */
  public final boolean setSequenceWithValidation(final String sequence) {

    this.sequence = trim(sequence);
    return validateSequence();
  }

  /**
=======
>>>>>>> 46e63e9b
   * Set sequence values with the values of another sequence
   * @param sequence sequence object with values to use to fill current object
   */
  public void set(final Sequence sequence) {

    if (sequence == null)
      throw new NullPointerException("Sequence is null");

    this.id = sequence.id;
    this.name = sequence.name;
    this.description = sequence.description;
    this.sequence = sequence.sequence;
  }

  //
  // Sequence string management
  //

  /**
   * Get the length of the read.
   * @return the length of the read
   */
  public int length() {

    if (this.sequence == null) {
      return 0;
    }

    return this.sequence.length();
  }

  /**
   * Create a subsequence from the current sequence. Note that index start at 0.
   * @param beginIndex begin index of the subsequence
   * @param endIndex end index of the subsequence
   * @return a new sequence object with a subsequence of the current object
   */
  public Sequence subSequence(final int beginIndex, final int endIndex) {

<<<<<<< HEAD
    if (this.sequence == null)
      return null;

=======
>>>>>>> 46e63e9b
    if (beginIndex < 0)
      throw new StringIndexOutOfBoundsException(beginIndex);

    if (endIndex > length())
      throw new StringIndexOutOfBoundsException(endIndex);

    if (beginIndex > endIndex)
      throw new StringIndexOutOfBoundsException(endIndex - beginIndex);

    return new Sequence(-1, this.name == null ? "" : this.name + "[part]",
        getSequence().substring(beginIndex, endIndex));
  }

  /**
   * Contact two sequences.
   * @param sequence sequence to contact
   * @return a new sequence object with the sequence of the current object and
   *         the sequence of the input sequence
   */
  public Sequence concat(final Sequence sequence) {

    final Sequence result = new Sequence();
    result.setName(this.name + " [merged]");

    if (sequence == null || sequence.getSequence() == null)
      return result;

    result.setSequence(getSequence() + sequence.getSequence());
    return result;
  }

  /**
<<<<<<< HEAD
   * Count the number of times of a non overlapping sequence is found in the
   * current sequence.
=======
   * Count the number of times of a sequence is found in the current sequence.
>>>>>>> 46e63e9b
   * @param sequence query sequence
   * @return the number of time that query sequence was found.
   */
  public int countSequence(final Sequence sequence) {

    return countSequence(sequence == null ? null : sequence.getSequence());
  }

  /**
<<<<<<< HEAD
   * Count the number of times of a a non overlapping string is found in the
   * current sequence.
=======
   * Count the number of times of a string is found in the current sequence.
>>>>>>> 46e63e9b
   * @param s query string
   * @return the number of time that query sequence was found.
   */
  public int countSequence(final String s) {

    if (s == null || this.sequence == null)
      return 0;

    int count = 0;
    int index = 0;

    while ((index = this.sequence.indexOf(s, index)) != -1)
      count++;

    return count;
  }

  //
  // Other methods
  //

  /**
   * Get the tm of the sequence.
   * @return the tm of the sequence
   */
  public final float getTm() {

    return getTm(50, 50);
  }

  /**
   * Get the tm of the sequence.
   * @param dnac DNA concentration [nM]
   * @param saltc salt concentration [mM
   * @return the tm temp for the sequence
   */
  public final float getTm(final float dnac, final float saltc) {

    return MeltingTemp.tmstalucDNA(this.sequence, dnac, saltc);
  }

  /**
   * Get the GC percent for the sequence.
   * @return the GC percent for the sequence
   */
  public final double getGCPercent() {

    if (this.sequence == null) {
      return Double.NaN;
    }

    final int len = this.sequence.length();

    int count = 0;

    for (int i = 0; i < len; i++) {

      if (this.sequence.charAt(i) == 'G' || this.sequence.charAt(i) == 'C') {
        count++;
      }
    }

    return (double) count / (double) len;
  }

  /**
   * Set the sequence as the reverse complement.
   */
  public final void reverseComplement() {

    this.sequence = reverseComplement(this.sequence);
  }

  /**
   * Get the sequence as the reverse complement. This method work only with
   * A,T,G and C bases.
   * @param sequence sequence to reverse complement
   * @return the reverse complement sequence
   */
  public static final String reverseComplement(final String sequence) {

    if (sequence == null) {
      return null;
    }

    final int len = sequence.length();
    final StringBuilder sb = new StringBuilder(len);

    for (int i = len - 1; i >= 0; i--) {

      switch (sequence.charAt(i)) {

      case 'A':
        sb.append('T');
        break;
      case 'T':
        sb.append('A');
        break;
      case 'G':
        sb.append('C');
        break;
      case 'C':
        sb.append('G');
        break;
      case 'a':
        sb.append('t');
        break;
      case 't':
        sb.append('t');
        break;
      case 'g':
        sb.append('c');
        break;
      case 'c':
        sb.append('g');
        break;

      default:
        throw new EoulsanRuntimeException("Invalid character in sequence: '"
            + sequence.charAt(i) + "'");
      }

    }
    return sb.toString();
  }

  //
  // Output methods
  //

  /**
   * Return the sequence object in string in Fasta format.
   * @return the sequence in Fasta format
   */
  public String toFasta() {

    return '>' + this.name + '\n' + this.sequence + '\n';
  }

  /**
   * Return the sequence object in string in Fasta format with a maximal width
   * for lines.
   * @return the sequence in Fasta format
   */
  public String toFasta(final int width) {

    if (width < 1)
      return toFasta();

    final StringBuilder sb = new StringBuilder();
    sb.append('>');
    sb.append(this.name);
    sb.append('\n');

    final int len = this.sequence.length();
    int pos = 0;

    while (pos < len) {

      final int nextPos = pos + width;
      sb.append(this.sequence.subSequence(pos, nextPos > len ? len : nextPos));
      sb.append('\n');
      pos = nextPos;
    }

    return sb.toString();
  }

  //
<<<<<<< HEAD
  // Parser methods
  //

  /**
   * Parse one fastq sequence
   * @param s string to parse
   */
  public void parseFasta(final String s) {

    if (s == null || s.trim().length() == 0) {
      setName(null);
      setSequence(null);
    }

    final String[] lines = s.split("\n");

    String name = null;
    final StringBuilder seq = new StringBuilder();

    boolean first = true;

    for (String line : lines) {

      final String trimmed = line.trim();

      if (first) {
        first = false;

        if (!trimmed.startsWith(">"))
          break;

        name = trimmed.substring(1).trim();
      }

      if (trimmed.startsWith(">"))
        break;

      seq.append(trimmed);
    }

    if (seq.length() > 0) {
      setName(name);
      setSequence(seq.toString());
    } else {
      setName(null);
      setSequence(null);
    }

  }

  //
=======
>>>>>>> 46e63e9b
  // Validation methods
  //

  /**
   * Validate the name field of the object.
   * @return true if the name field of this object is valid
   */
<<<<<<< HEAD
  protected final boolean validateName() {
=======
  protected boolean validateName() {
>>>>>>> 46e63e9b

    return this.name != null && this.name.length() > 0;
  }

  /**
<<<<<<< HEAD
   * Validate the sequence field of the object. The sequence must be not null,
   * have a length greater than 0 and all the letter of the sequence must be in
   * the current alphabet.
   * @return true if the sequence field of this object is valid
   */
  protected final boolean validateSequence() {

    final String seq = this.sequence;
    final int len = seq == null ? 0 : seq.length();

    if (len == 0)
      return false;

    final Alphabet alphabet = this.alphabet;
    final char[] array = sequence.toCharArray();

    for (int i = 0; i < len; i++)
      if (!alphabet.isLetterValid(array[i]))
        return false;

=======
   * Validate the sequence field of the object.
   * @return true if the sequence field of this object is valid
   */
  protected boolean validateSequence() {

    if (this.sequence == null || this.sequence.length() == 0)
      return false;

>>>>>>> 46e63e9b
    return true;
  }

  /**
   * Check if the sequence is valid. To be valid a sequence must get a name and
   * a sequence with a length > 0. Only authorized bases are "ATGCNXatgcnx".
   * @return true if the sequence is validated
   */
  public boolean validate() {

    return validateName() && validateSequence();
  }

  //
  // Object methods
  //

  @Override
  public int hashCode() {

<<<<<<< HEAD
    return Utils.hashCode(this.id, this.name, this.description, this.alphabet,
        this.sequence);
=======
    return Utils.hashCode(this.id, this.name, this.description, this.sequence);
>>>>>>> 46e63e9b
  }

  @Override
  public boolean equals(final Object o) {

<<<<<<< HEAD
    if (o == this)
      return true;

=======
>>>>>>> 46e63e9b
    if (o == null)
      return false;

    if (!(o instanceof Sequence))
      return false;

    final Sequence that = (Sequence) o;

    return this.id == that.id
        && equal(this.name, that.name)
        && equal(this.description, that.description)
<<<<<<< HEAD
        && this.alphabet == that.alphabet
=======
>>>>>>> 46e63e9b
        && equal(this.sequence, that.sequence);
  }

  @Override
  public String toString() {

    return this.getName()
        + "{id=" + this.id + ", name=" + this.name + ", description="
<<<<<<< HEAD
        + this.description + ", alphabet=" + this.alphabet + ", sequence="
        + this.sequence + "}";
=======
        + this.description + ", sequence=" + this.sequence + "}";
>>>>>>> 46e63e9b
  }

  //
  // Constructor
  //

  /**
   * Public constructor.
   */
  public Sequence() {
  }
<<<<<<< HEAD

  /**
   * Public constructor.
   * @param id identifier of the sequence
   * @param name Name of the sequence
   * @param sequence Sequence of the sequence
   */
  public Sequence(final int id, final String name, final String sequence) {

=======

  /**
   * Public constructor.
   * @param id identifier of the sequence
   * @param name Name of the sequence
   * @param sequence Sequence of the sequence
   */
  public Sequence(final int id, final String name, final String sequence) {

>>>>>>> 46e63e9b
    this.id = id;
    this.name = name;
    this.sequence = sequence;
  }

  /**
   * Public constructor.
   * @param id identifier
   * @param name Name of the sequence
   * @param sequence Sequence of the sequence
   * @param description Description of the sequence
   */
  public Sequence(final int id, final String name, final String sequence,
      final String description) {

    this.id = id;
    this.name = name;
    this.sequence = sequence;
    this.description = description;
  }

  /**
   * Public constructor
   * @param sequence Sequence object which value will be used in the new object
   */
  public Sequence(final Sequence sequence) {

    if (sequence == null)
      return;

    this.id = sequence.id;
    this.name = sequence.name;
    this.sequence = sequence.sequence;
    this.description = sequence.description;
  }

}<|MERGE_RESOLUTION|>--- conflicted
+++ resolved
@@ -38,10 +38,7 @@
   protected int id;
   protected String name;
   protected String description;
-<<<<<<< HEAD
   protected Alphabet alphabet = Alphabets.AMBIGUOUS_DNA_ALPHABET;
-=======
->>>>>>> 46e63e9b
   protected String sequence;
 
   //
@@ -69,7 +66,6 @@
    * @return a string with the description
    */
   public final String getDescription() {
-<<<<<<< HEAD
     return this.description;
   }
 
@@ -79,10 +75,6 @@
    */
   public final Alphabet getAlphabet() {
     return this.alphabet;
-=======
-
-    return this.description;
->>>>>>> 46e63e9b
   }
 
   /**
@@ -109,16 +101,11 @@
    * Set the name of the sequence.
    * @param name the name to set
    */
-<<<<<<< HEAD
   public final void setName(final String name) {
-=======
-  public void setName(final String name) {
->>>>>>> 46e63e9b
     this.name = trim(name);
   }
 
   /**
-<<<<<<< HEAD
    * Set the name of the sequence and validate this name. Even if the name is
    * not validated, the name parameter will be the name of the object after
    * execution of this method.
@@ -131,13 +118,10 @@
   }
 
   /**
-=======
->>>>>>> 46e63e9b
    * Set the description of the sequence.
    * @param description the description to set
    */
   public final void setDescription(final String description) {
-<<<<<<< HEAD
     this.description = trim(description);
   }
 
@@ -151,9 +135,6 @@
       throw new NullPointerException("The alphabet is null");
 
     this.alphabet = alphabet;
-=======
-    this.description = trim(name);
->>>>>>> 46e63e9b
   }
 
   /**
@@ -165,7 +146,6 @@
   }
 
   /**
-<<<<<<< HEAD
    * Set the sequence and validate this sequence. Even if the sequence is not
    * validated, the sequence parameter will be the name of the object after
    * execution of this method.
@@ -179,8 +159,6 @@
   }
 
   /**
-=======
->>>>>>> 46e63e9b
    * Set sequence values with the values of another sequence
    * @param sequence sequence object with values to use to fill current object
    */
@@ -220,12 +198,9 @@
    */
   public Sequence subSequence(final int beginIndex, final int endIndex) {
 
-<<<<<<< HEAD
     if (this.sequence == null)
       return null;
 
-=======
->>>>>>> 46e63e9b
     if (beginIndex < 0)
       throw new StringIndexOutOfBoundsException(beginIndex);
 
@@ -258,12 +233,8 @@
   }
 
   /**
-<<<<<<< HEAD
    * Count the number of times of a non overlapping sequence is found in the
    * current sequence.
-=======
-   * Count the number of times of a sequence is found in the current sequence.
->>>>>>> 46e63e9b
    * @param sequence query sequence
    * @return the number of time that query sequence was found.
    */
@@ -273,12 +244,7 @@
   }
 
   /**
-<<<<<<< HEAD
-   * Count the number of times of a a non overlapping string is found in the
-   * current sequence.
-=======
    * Count the number of times of a string is found in the current sequence.
->>>>>>> 46e63e9b
    * @param s query string
    * @return the number of time that query sequence was found.
    */
@@ -448,7 +414,6 @@
   }
 
   //
-<<<<<<< HEAD
   // Parser methods
   //
 
@@ -500,8 +465,6 @@
   }
 
   //
-=======
->>>>>>> 46e63e9b
   // Validation methods
   //
 
@@ -509,17 +472,12 @@
    * Validate the name field of the object.
    * @return true if the name field of this object is valid
    */
-<<<<<<< HEAD
   protected final boolean validateName() {
-=======
-  protected boolean validateName() {
->>>>>>> 46e63e9b
 
     return this.name != null && this.name.length() > 0;
   }
 
   /**
-<<<<<<< HEAD
    * Validate the sequence field of the object. The sequence must be not null,
    * have a length greater than 0 and all the letter of the sequence must be in
    * the current alphabet.
@@ -540,16 +498,6 @@
       if (!alphabet.isLetterValid(array[i]))
         return false;
 
-=======
-   * Validate the sequence field of the object.
-   * @return true if the sequence field of this object is valid
-   */
-  protected boolean validateSequence() {
-
-    if (this.sequence == null || this.sequence.length() == 0)
-      return false;
-
->>>>>>> 46e63e9b
     return true;
   }
 
@@ -570,23 +518,16 @@
   @Override
   public int hashCode() {
 
-<<<<<<< HEAD
     return Utils.hashCode(this.id, this.name, this.description, this.alphabet,
         this.sequence);
-=======
-    return Utils.hashCode(this.id, this.name, this.description, this.sequence);
->>>>>>> 46e63e9b
   }
 
   @Override
   public boolean equals(final Object o) {
 
-<<<<<<< HEAD
     if (o == this)
       return true;
 
-=======
->>>>>>> 46e63e9b
     if (o == null)
       return false;
 
@@ -598,10 +539,7 @@
     return this.id == that.id
         && equal(this.name, that.name)
         && equal(this.description, that.description)
-<<<<<<< HEAD
         && this.alphabet == that.alphabet
-=======
->>>>>>> 46e63e9b
         && equal(this.sequence, that.sequence);
   }
 
@@ -610,12 +548,9 @@
 
     return this.getName()
         + "{id=" + this.id + ", name=" + this.name + ", description="
-<<<<<<< HEAD
         + this.description + ", alphabet=" + this.alphabet + ", sequence="
         + this.sequence + "}";
-=======
-        + this.description + ", sequence=" + this.sequence + "}";
->>>>>>> 46e63e9b
+
   }
 
   //
@@ -627,7 +562,6 @@
    */
   public Sequence() {
   }
-<<<<<<< HEAD
 
   /**
    * Public constructor.
@@ -637,17 +571,6 @@
    */
   public Sequence(final int id, final String name, final String sequence) {
 
-=======
-
-  /**
-   * Public constructor.
-   * @param id identifier of the sequence
-   * @param name Name of the sequence
-   * @param sequence Sequence of the sequence
-   */
-  public Sequence(final int id, final String name, final String sequence) {
-
->>>>>>> 46e63e9b
     this.id = id;
     this.name = name;
     this.sequence = sequence;

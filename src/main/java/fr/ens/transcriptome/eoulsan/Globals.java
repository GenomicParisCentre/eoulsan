--- conflicted
+++ resolved
@@ -166,16 +166,11 @@
   /** AWS Multipart upload mode default. */
   public static final boolean AWS_UPLOAD_MULTIPART_DEFAULT = false;
 
-<<<<<<< HEAD
-  /** PHRED offset default. */
-  static final int PHRED_OFFSET_DEFAULT = 33;
-  
   /** FASTA file width. */
   public static final int FASTA_FILE_WIDTH = 60;
-=======
+
   /** Default fastq format. */
   static final FastqFormat FASTQ_FORMAT_DEFAULT = FastqFormat.FASTQ_SANGER;
->>>>>>> da8a892c
 
   //
   // Private constants

/*
 *                  Eoulsan development code
 *
 * This code may be freely distributed and modified under the
 * terms of the GNU Lesser General Public License version 2.1 or
 * later and CeCILL-C. This should be distributed with the code.
 * If you do not have a copy, see:
 *
 *      http://www.gnu.org/licenses/lgpl-2.1.txt
 *      http://www.cecill.info/licences/Licence_CeCILL-C_V1-en.txt
 *
 * Copyright for this code is held jointly by the Genomic platform
 * of the Institut de Biologie de l'École Normale Supérieure and
 * the individual authors. These should be listed in @author doc
 * comments.
 *
 * For more information on the Eoulsan project and its aims,
 * or to join the Eoulsan Google group, visit the home page
 * at:
 *
 *      http://www.transcriptome.ens.fr/eoulsan
 *
 */

package fr.ens.transcriptome.eoulsan;

import static fr.ens.transcriptome.eoulsan.EoulsanLogger.getLogger;

import java.io.File;
import java.io.IOException;
import java.io.InputStream;
import java.io.OutputStream;
import java.io.Serializable;
import java.net.URI;
<<<<<<< HEAD
=======
import java.net.URISyntaxException;
>>>>>>> e5d83912
import java.util.HashSet;
import java.util.Map;
import java.util.Properties;
import java.util.Set;

import fr.ens.transcriptome.eoulsan.bio.FastqFormat;
import fr.ens.transcriptome.eoulsan.util.FileUtils;
import fr.ens.transcriptome.eoulsan.util.Utils;

/**
 * This class define a settings class.
 * @since 1.0
 * @author Laurent Jourdren
 */
public final class Settings implements Serializable {

  private static final long serialVersionUID = -7897805708866950402L;

  private static final String MAIN_PREFIX_KEY = "main.";
  private final Properties properties = new Properties();

  private static final String DEBUG_KEY = MAIN_PREFIX_KEY + "debug";
  private static final String AWS_ACCESS_KEY = "aws.access.key";
  private static final String AWS_SECRET_KEY = "aws.secret.key";

  private static final String PRINT_STACK_TRACE_KEY =
      MAIN_PREFIX_KEY + "printstacktrace";

  private static final String BYPASS_PLATFORM_CHECKING_KEY =
      MAIN_PREFIX_KEY + "bypass.platform.checking";

  private static final String TMP_DIR_KEY = MAIN_PREFIX_KEY + "tmp.dir";

  private static final String LOCAL_THREADS_NUMBER =
      MAIN_PREFIX_KEY + "local.threads";

  private static final String DATA_FORMAT_PATH =
      MAIN_PREFIX_KEY + "format.path";

  private static final String GALAXY_TOOL_PATH =
      MAIN_PREFIX_KEY + "galaxy.tool.path";

  private static final String HADOOP_AWS_ACCESS_KEY =
      "hadoop.conf.fs.s3n.awsAccessKeyId";
  private static final String HADOOP_AWS_SECRET_KEY =
      "hadoop.conf.fs.s3n.awsSecretAccessKey";

  private static final String CLUSTER_SCHEDULER_NAME_KEY =
      MAIN_PREFIX_KEY + "cluster.scheduler.name";

  private static final String HADOOP_LOG_LEVEL_KEY =
      MAIN_PREFIX_KEY + "hadoop.log.level";

  private static final String RSERVE_ENABLED_KEY =
      MAIN_PREFIX_KEY + "rserve.enable";
  private static final String RSERVE_SERVER_NAME_KEY =
      MAIN_PREFIX_KEY + "rserve.servername";

  private static final String RSERVE_KEEP_FILES_KEY =
      MAIN_PREFIX_KEY + "rserve.keep.files";
  private static final String SAVE_RSCRIPTS_KEY =
      MAIN_PREFIX_KEY + "save.r.scripts";

  private static final String OBFUSCATE_DESIGN_KEY =
      MAIN_PREFIX_KEY + "design.obfuscate";
  private static final String OBFUSCATE_DESIGN_REMOVE_REPLICATE_INFO_KEY =
      MAIN_PREFIX_KEY + "design.remove.replicate.info";

  private static final String DEFAULT_FASTQ_FORMAT_KEY =
      MAIN_PREFIX_KEY + "default.fastq.format";

  private static final String GENOME_MAPPER_INDEX_STORAGE_KEY =
      MAIN_PREFIX_KEY + "genome.mapper.index.storage.path";

  private static final String GENOME_DESC_STORAGE_KEY =
      MAIN_PREFIX_KEY + "genome.desc.storage.path";

  private static final String GENOME_STORAGE_KEY =
      MAIN_PREFIX_KEY + "genome.storage.path";

  private static final String ANNOTATION_STORAGE_KEY =
      MAIN_PREFIX_KEY + "annotation.storage.path";

  private static final String ADDITIONAL_ANNOTATION_STORAGE_KEY =
      MAIN_PREFIX_KEY + "additional.annotation.storage.path";

  private static final String SEND_RESULT_MAIL_KEY =
      MAIN_PREFIX_KEY + "mail.send.result.mail";

  private static final String RESULT_MAIL_KEY =
      MAIN_PREFIX_KEY + "mail.send.result.mail.to";

  private static final String SMTP_HOST_KEY =
      MAIN_PREFIX_KEY + "mail.smtp.host";

  private static final String DOCKER_URI_KEY = MAIN_PREFIX_KEY + "docker.uri";

  private static final String ZOOKEEPER_CONNECT_STRING_KEY =
      "zookeeper.connect.string";

  private static final String ZOOKEEPER_DEFAULT_PORT_KEY =
      "zookeeper.default.port";

  private static final String ZOOKEEPER_SESSION_TIMEOUT_KEY =
      "zookeeper.session.timeout";

  private static final String USE_OLD_EOULSAN_RESULT_FORMAT_KEY =
      MAIN_PREFIX_KEY + "old.result.format";

  private static final String UI_NAME_KEY = MAIN_PREFIX_KEY + "ui.name";

  private static final Set<String> FORBIDDEN_KEYS = Utils.unmodifiableSet(
      new String[] { HADOOP_AWS_ACCESS_KEY, HADOOP_AWS_SECRET_KEY });

  private static final Set<String> OBFUSCATED_KEYS =
      Utils.unmodifiableSet(new String[] { AWS_ACCESS_KEY, AWS_SECRET_KEY,
          HADOOP_AWS_ACCESS_KEY, HADOOP_AWS_SECRET_KEY });

  //
  // Getters
  //

  /**
   * Test if a setting key exists.
   * @return true if the setting exist
   */
  public boolean isSetting(final String key) {

    return this.properties.containsKey(key);
  }

  /**
   * Test is the debug mode is enabled.
   * @return true if the debug mode is enable
   */
  public boolean isDebug() {

    final String value =
        this.properties.getProperty(DEBUG_KEY, Boolean.toString(Globals.DEBUG));

    return Boolean.valueOf(value);
  }

  /**
   * Test is the debug mode is enabled.
   * @return true if the debug mode is enable
   */
  public boolean isPrintStackTrace() {

    final String value = this.properties.getProperty(PRINT_STACK_TRACE_KEY,
        Boolean.toString(Globals.PRINT_STACK_TRACE_DEFAULT));

    return Boolean.valueOf(value);
  }

  /**
   * Get the AWS access key.
   * @return the AWS access key
   */
  public String getAWSAccessKey() {

    return this.properties.getProperty(AWS_ACCESS_KEY);
  }

  /**
   * Get the AWS secret key.
   * @return the AWS secret key
   */
  public String getAWSSecretKey() {

    return this.properties.getProperty(AWS_SECRET_KEY);
  }

  /**
   * Get the Hadoop log level.
   * @return the Hadoop log level
   */
  public String getHadoopLogLevel() {

    return this.properties.getProperty(HADOOP_LOG_LEVEL_KEY);
  }

  /**
   * Get the name of the cluster scheduler.
   * @return the name of the cluster scheduler
   */
  public String getClusterSchedulerName() {

    return this.properties.getProperty(CLUSTER_SCHEDULER_NAME_KEY);
  }

  /**
   * Test if RServe is enabled.
   * @return true if the RServe server is enabled
   */
  public boolean isRServeServerEnabled() {

    return Boolean
        .parseBoolean(this.properties.getProperty(RSERVE_ENABLED_KEY));
  }

  /**
   * Test if save.r.script is true
   * @return boolean with keep Rscripts values
   */
  public boolean isSaveRscripts() {

    return Boolean.parseBoolean(this.properties.getProperty(SAVE_RSCRIPTS_KEY));
  }

  /**
   * Get the RServe server name.
   * @return The name of the RServe to use
   */
  public String getRServeServerName() {

    return this.properties.getProperty(RSERVE_SERVER_NAME_KEY);
  }

  /**
   * Test if save.r.keep.files is true
   * @return boolean if the RServe files must be kept
   */
  public boolean isKeepRServeFiles() {

    return Boolean
        .parseBoolean(this.properties.getProperty(RSERVE_KEEP_FILES_KEY));
  }

  /**
   * Get the temporary directory.
   * @return The temporary directory
   */
  public String getTempDirectory() {

    return this.properties.getProperty(TMP_DIR_KEY,
        System.getProperty("java.io.tmpdir"));
  }

  /**
   * Get the temporary directory File.
   * @return The temporary directory as a File object
   */
  public File getTempDirectoryFile() {

    return new File(getTempDirectory());
  }

  /**
   * Test if the temporary directory File has been defined by user.
   * @return true id the temporary directory has defined by user
   */
  public boolean isUserDefinedTempDirectory() {

    return this.properties.containsKey(TMP_DIR_KEY);
  }

  /**
   * Test if design must be obfuscated
   * @return true if design must be obfuscated
   */
  public boolean isObfuscateDesign() {

    return Boolean
        .parseBoolean(this.properties.getProperty(OBFUSCATE_DESIGN_KEY,
            Boolean.toString(Globals.OBFUSCATE_DESIGN_DEFAULT)));
  }

  /**
   * Test if replicate information must be removed from design.
   * @return true if replicate information must be removed
   */
  public boolean isObfuscateDesignRemoveReplicateInfo() {

    return Boolean.parseBoolean(this.properties
        .getProperty(OBFUSCATE_DESIGN_REMOVE_REPLICATE_INFO_KEY, Boolean
            .toString(Globals.OBFUSCATE_DESIGN_REMOVE_REPLICATE_INFO_DEFAULT)));
  }

  /**
   * Get the number of threads to use in Steps computation in local mode.
   * @return the number of threads to use
   */
  public int getLocalThreadsNumber() {

    return Integer.parseInt(this.properties.getProperty(LOCAL_THREADS_NUMBER,
        "" + Runtime.getRuntime().availableProcessors()));
  }

  /**
   * Get the default fastq format.
   * @return the default fastq format
   */
  public FastqFormat getDefaultFastqFormat() {

    return FastqFormat.getFormatFromName(this.properties.getProperty(
        DEFAULT_FASTQ_FORMAT_KEY, Globals.FASTQ_FORMAT_DEFAULT.getName()));
  }

  /**
   * Test if the platform checking must be avoided at Eoulsan startup.
   * @return true if the platform checking must be avoided
   */
  public boolean isBypassPlatformChecking() {

    return Boolean.parseBoolean(
        this.properties.getProperty(BYPASS_PLATFORM_CHECKING_KEY));
  }

  /**
   * Get the genome mapper index storage path.
   * @return the path to genome mapper index storage path
   */
  public String getGenomeMapperIndexStoragePath() {

    return this.properties.getProperty(GENOME_MAPPER_INDEX_STORAGE_KEY);
  }

  /**
   * Get the genome description storage path.
   * @return the path to genome description storage path
   */
  public String getGenomeDescStoragePath() {

    return this.properties.getProperty(GENOME_DESC_STORAGE_KEY);
  }

  /**
   * Get the genome storage path.
   * @return the path to genome storage path
   */
  public String getGenomeStoragePath() {

    return this.properties.getProperty(GENOME_STORAGE_KEY);
  }

  /**
   * Get the annotation storage path.
   * @return the path to annotation storage path
   */
  public String getAnnotationStoragePath() {

    return this.properties.getProperty(ANNOTATION_STORAGE_KEY);
  }

  /**
   * Get the additional annotation storage path.
   * @return the path to the additional annotation storage path
   */
  public String getAdditionalAnnotationStoragePath() {

    return this.properties.getProperty(ADDITIONAL_ANNOTATION_STORAGE_KEY);
  }

  /**
   * Test if an email must be sent at the end of the analysis.
   * @return true if an email must be sent at the end of the analysis
   */
  public boolean isSendResultMail() {

    return Boolean
        .parseBoolean(this.properties.getProperty(SEND_RESULT_MAIL_KEY));
  }

  /**
   * Get the mail address for eoulsan results.
   * @return the mail address as a string
   */
  public String getResultMail() {

    return this.properties.getProperty(RESULT_MAIL_KEY);
  }

  /**
   * Get the name of the SMTP server host.
   * @return the name of the SMTP server host
   */
  public String getSMTPHost() {

    return this.properties.getProperty(SMTP_HOST_KEY);
  }

  /**
   * Get the ZooKeeper connect string.
   * @return the ZooKeeper connect string
   */
  public String getZooKeeperConnectString() {

    return this.properties.getProperty(ZOOKEEPER_CONNECT_STRING_KEY);
  }

  /**
   * Get the ZooKeeper default port.
   * @return the ZooKeeper default port
   */
  public int getZooKeeperDefaultPort() {

    return Integer
        .parseInt(this.properties.getProperty(ZOOKEEPER_DEFAULT_PORT_KEY,
            "" + Globals.ZOOKEEPER_DEFAULT_PORT_DEFAULT));
  }

  /**
   * Get the ZooKeeper session timeout.
   * @return the ZooKeeper session timeout
   */
  public int getZooKeeperSessionTimeout() {

    return Integer
        .parseInt(this.properties.getProperty(ZOOKEEPER_SESSION_TIMEOUT_KEY,
            "" + Globals.ZOOKEEPER_SESSION_TIMEOUT_DEFAULT));
  }

  /**
   * Test if Eoulsan result files must be written using the old format.
   * @return true if Eoulsan result files must be written using the old format
   */
  public boolean isUseOldEoulsanResultFormat() {

    return Boolean.parseBoolean(
        this.properties.getProperty(USE_OLD_EOULSAN_RESULT_FORMAT_KEY,
            "" + Globals.USE_OLD_EOULSAN_RESULT_FORMAT_DEFAULT));
  }

  /**
   * Get the UI name.
   * @return the UI name
   */
  public String getUIName() {

    return this.properties.getProperty(UI_NAME_KEY, Globals.UI_NAME_DEFAULT);
  }

  /**
   * Get the Docker connection string.
   * @return the docker connection string
   */
  public String getDockerConnection() {

    return this.properties.getProperty(DOCKER_URI_KEY);
  }

  /**
   * Get the Docker connection URI.
   * @return the docker connection URI
   */
  public URI getDockerConnectionURI() {

    final String connectionString = this.properties.getProperty(DOCKER_URI_KEY);

    if (connectionString == null) {
      return null;
    }

    try {
      return new URI(connectionString);
    } catch (URISyntaxException e) {
      return null;
    }
  }

  /**
   * Get the format path.
   * @return the format path
   */
  public String getDataFormatPath() {

    return this.properties.getProperty(DATA_FORMAT_PATH);
  }

  /**
   * Get the Galaxy tool path.
   * @returnthe Galaxy tool path
   */
  public String getGalaxyToolPath() {

    return this.properties.getProperty(GALAXY_TOOL_PATH);
  }

  /**
   * Get a setting value.
   * @return settingName value as a String
   */
  public String getSetting(final String settingName) {

    if (settingName == null) {
      return null;
    }

    if (settingName.startsWith(MAIN_PREFIX_KEY)) {
      return null;
    }

    return this.properties.getProperty(settingName);
  }

  /**
   * Get the value of the setting as a integer value
   * @return the value of the setting as an integer
   * @throws EoulsanException if the value is not an integer
   */
  public int getIntSetting(final String settingName) throws EoulsanException {

    if (settingName == null) {
      throw new EoulsanException("The setting name is null");
    }

    final String value = getSetting(settingName);
    if (value == null) {
      throw new EoulsanException(
          "Invalid parameter, an integer parameter is need for "
              + settingName + " parameter: null");
    }

    try {

      return Integer.parseInt(value);
    } catch (NumberFormatException e) {

      throw new EoulsanException(
          "Invalid parameter, an integer parameter is need for "
              + settingName + " parameter: " + value);
    }

  }

  /**
   * Get the value of the setting as a double value
   * @return the value of the setting as an double
   * @throws EoulsanException if the value is not an double
   */
  public double getDoubleSetting(final String settingName)
      throws EoulsanException {

    if (settingName == null) {
      throw new EoulsanException("The setting name is null");
    }

    final String value = getSetting(settingName);
    if (value == null) {
      throw new EoulsanException(
          "Invalid parameter, an integer parameter is need for "
              + settingName + " parameter: null");
    }

    try {

      return Double.parseDouble(value);
    } catch (NumberFormatException e) {

      throw new EoulsanException(
          "Invalid parameter, an integer parameter is need for "
              + settingName + " parameter: " + value);
    }

  }

  /**
   * Get the value of the setting as a boolean value
   * @return the value of the setting as an integer
   */
  public boolean getBooleanSetting(final String settingName) {

    return Boolean.parseBoolean(getSetting(settingName));
  }

  /**
   * Get a set of settings names.
   * @return a set with all the name of the settings
   */
  public Set<String> getSettingsNames() {

    final Set<String> result = new HashSet<>();

    for (String key : this.properties.stringPropertyNames()) {
      if (!key.startsWith(MAIN_PREFIX_KEY)) {
        result.add(key);
      }
    }

    return result;
  }

  //
  // Setters
  //

  /**
   * Set the debug setting.
   * @param debug value of the debug setting
   */
  public void setDebug(final boolean debug) {

    this.properties.setProperty(DEBUG_KEY, Boolean.toString(debug));
  }

  /**
   * Set the print stack trace setting.
   * @param printStackTrace value of the print stack trace setting
   */
  public void setPrintStackTrace(final boolean printStackTrace) {

    this.properties.setProperty(PRINT_STACK_TRACE_KEY,
        Boolean.toString(printStackTrace));
  }

  /**
   * Set the AWS access key.
   * @param value the AWS access key
   */
  public void setAWSAccessKey(final String value) {

    if (value == null) {
      return;
    }

    this.properties.setProperty(AWS_ACCESS_KEY, value);
    this.properties.setProperty(HADOOP_AWS_ACCESS_KEY, value);
  }

  /**
   * Set the AWS secret key.
   * @param value the AWS secret key
   */
  public void setAWSSecretKey(final String value) {

    if (value == null) {
      return;
    }

    this.properties.setProperty(AWS_SECRET_KEY, value);
    this.properties.setProperty(HADOOP_AWS_SECRET_KEY, value);
  }

  /**
   * Set the Hadoop log level.
   * @param value the HAdoop log level
   */
  public void setHadoopLogLevel(final String value) {

    this.properties.setProperty(HADOOP_LOG_LEVEL_KEY, value);
  }

  /**
   * Set the name of the cluster scheduler.
   * @param schedulerName the name of the cluster scheduler
   */
  public void setClusterSchedulerName(final String schedulerName) {

    this.properties.setProperty(CLUSTER_SCHEDULER_NAME_KEY, schedulerName);
  }

  /**
   * Set if RServe is enabled.
   * @param enable true if the RServe server is enable
   */
  public void setRServeServerEnabled(final boolean enable) {

    this.properties.setProperty(RSERVE_ENABLED_KEY, Boolean.toString(enable));
  }

  /**
   * Set if save Rscripts is true
   * @param krs boolean
   */
  public void setSaveRscript(final boolean krs) {

    this.properties.setProperty(SAVE_RSCRIPTS_KEY, Boolean.toString(krs));
  }

  /**
   * Set if save Rscripts is true
   * @param keepRServeFiles true if Rserve file must be kept
   */
  public void setKeepRServeFiles(final boolean keepRServeFiles) {

    this.properties.setProperty(RSERVE_KEEP_FILES_KEY,
        Boolean.toString(keepRServeFiles));
  }

  /**
   * Set the RServe server name.
   * @param serverName The name of the RServe to use
   */
  public void setRServeServerName(final String serverName) {

    this.properties.setProperty(RSERVE_SERVER_NAME_KEY, serverName);
  }

  /**
   * Set the temporary directory.
   * @param tempDirectory The path to the temporary directory
   */
  public void setTempDirectory(final String tempDirectory) {

    if (tempDirectory != null) {
      this.properties.setProperty(TMP_DIR_KEY, tempDirectory);
    }
  }

  /**
   * Set if the design must be obfuscated
   * @param obfuscate true if the design must be obfuscated
   */
  public void setObfuscateDesign(final boolean obfuscate) {

    this.properties.setProperty(OBFUSCATE_DESIGN_KEY,
        Boolean.toString(obfuscate));
  }

  /**
   * Set if the replicate information must be removed from the design.
   * @param remove true if the replicate information must be remove
   */
  public void setObfuscateRemoveDesignInfo(final boolean remove) {

    this.properties.setProperty(OBFUSCATE_DESIGN_REMOVE_REPLICATE_INFO_KEY,
        Boolean.toString(remove));
  }

  /**
   * Set the number of threads to use in local mode.
   * @param threadsNumber the number of threads to use in local mode
   */
  public void setLocalThreadsNumber(final int threadsNumber) {

    if (threadsNumber < 0) {
      return;
    }

    this.properties.setProperty(LOCAL_THREADS_NUMBER,
        Integer.toString(threadsNumber));
  }

  /**
   * Set the Fastq format default value.
   * @param format the value to set
   */
  public void setDefaultFastqFormat(final FastqFormat format) {

    if (format == null) {
      throw new NullPointerException("The FastqFormat is null");
    }

    this.properties.setProperty(DEFAULT_FASTQ_FORMAT_KEY, format.getName());
  }

  /**
   * Set if the platform checking must be avoided.
   * @param bypass true to bypass the platform checking
   */
  public void setBypassPlatformChecking(final boolean bypass) {

    this.properties.setProperty(BYPASS_PLATFORM_CHECKING_KEY,
        Boolean.toString(bypass));
  }

  /**
   * Set the genome index storage path.
   * @param genomeMapperIndexStoragePath the path to genome index storage path
   */
  public void setGenomeMapperIndexStoragePath(
      final String genomeMapperIndexStoragePath) {

    this.properties.setProperty(GENOME_MAPPER_INDEX_STORAGE_KEY,
        genomeMapperIndexStoragePath);
  }

  /**
   * Set the genome description storage path.
   * @param genomeDescStoragePath the path to genome index storage path
   */
  public void setGenomeDescStoragePath(final String genomeDescStoragePath) {

    this.properties.setProperty(GENOME_DESC_STORAGE_KEY, genomeDescStoragePath);
  }

  /**
   * Set the genome storage path.
   * @param genomeStoragePath the path to genome index storage path
   */
  public void setGenomeStoragePath(final String genomeStoragePath) {

    this.properties.setProperty(GENOME_STORAGE_KEY, genomeStoragePath);
  }

  /**
   * Set the annotation storage path.
   * @param annotationStoragePath the path to annotation index storage path
   */
  public void setAnnotationStoragePath(final String annotationStoragePath) {

    this.properties.setProperty(ANNOTATION_STORAGE_KEY, annotationStoragePath);
  }

  /**
   * Set the additional annotation storage path.
   * @param additionalAnnotationStoragePath the path to the additional
   *          annotation index storage path
   */
  public void setAdditionalAnnotationStoragePath(
      final String additionalAnnotationStoragePath) {

    this.properties.setProperty(ADDITIONAL_ANNOTATION_STORAGE_KEY,
        additionalAnnotationStoragePath);
  }

  /**
   * Set if an email must be sent at the end of the analysis.
   * @param enableSendResultMail true if an email must be sent at the end of the
   *          analysis
   */
  public void setSendResultMail(final boolean enableSendResultMail) {

    this.properties.setProperty(SEND_RESULT_MAIL_KEY,
        Boolean.toString(enableSendResultMail));
  }

  /**
   * Set the mail address for eoulsan results.
   * @param mail the mail address as a string
   */
  public void setResultMail(final String mail) {

    this.properties.setProperty(RESULT_MAIL_KEY, mail);
  }

  /**
   * Set the SMTP server host.
   * @param smtpHost the name of the SMTP server host
   */
  public void setSMTPHost(final String smtpHost) {

    this.properties.setProperty(SMTP_HOST_KEY, smtpHost);
  }

  /**
   * Set the ZooKeeper connect string.
   * @param connectString the ZooKeeper connect string
   */
  public void setZooKeeperConnectString(final String connectString) {

    this.properties.setProperty(ZOOKEEPER_CONNECT_STRING_KEY, connectString);
  }

  /**
   * Set the ZooKeeper default port.
   * @param port the ZooKeeper default port
   */
  public void setZooKeeperDefaultPort(final int port) {

    this.properties.setProperty(ZOOKEEPER_DEFAULT_PORT_KEY, "" + port);
  }

  /**
   * Set the ZooKeeper session timeout.
   * @param timeout the ZooKeeper session timeout
   */
  public void setZooKeeperSessionTimeout(final int timeout) {

    this.properties.setProperty(ZOOKEEPER_SESSION_TIMEOUT_KEY, "" + timeout);
  }

  /**
   * Set if Eoulsan result files must be written using the old format.
   * @param useOldEoulsanResultFormat true if Eoulsan result files must be
   *          written using the old format
   */
  public void setUseOldEoulsanResultFormat(
      final boolean useOldEoulsanResultFormat) {

    this.properties.getProperty(USE_OLD_EOULSAN_RESULT_FORMAT_KEY,
        Boolean.toString(useOldEoulsanResultFormat));
  }

  /**
   * Set the UI name.
   * @param uiName the UI name
   */
  public void setUIName(final String uiName) {

    this.properties.setProperty(UI_NAME_KEY, uiName);
  }

  /**
   * Set the Docker URI.
   * @param uri the Docker URI
   */
  public void setDockerURI(final String uri) {

    this.properties.setProperty(DOCKER_URI_KEY, uri);
  }

  /**
   * Set the format path.
   * @param path the format
   */
  public void setDataFormatPath(final String path) {

    this.properties.setProperty(DATA_FORMAT_PATH, path);
  }

  /**
   * Set the Galaxy tool path.
   * @param path the format
   */
  public void setGalaxyToolPath(final String path) {

    this.properties.setProperty(DATA_FORMAT_PATH, path);
  }

  /**
   * Set a setting value.
   * @param settingName name of the setting to set
   * @param settingValue value of the setting to set
   */
  public void setSetting(final String settingName, final String settingValue) {

    setSetting(settingName, settingValue, true);
  }

  /**
   * Set a setting value.
   * @param settingName name of the setting to set
   * @param settingValue value of the setting to set
   * @param logChange if true the change will be logged
   */
  public void setSetting(final String settingName, final String settingValue,
      final boolean logChange) {

    if (settingName == null || settingValue == null) {
      return;
    }

    final String key = settingName.toLowerCase();

    if (FORBIDDEN_KEYS.contains(key)) {
      return;
    }

    if ("main.accesskey".equals(key)) {
      setSetting(AWS_ACCESS_KEY, settingValue, logChange);
      return;
    }

    if ("main.awssecretkey".equals(key)) {
      setSetting(AWS_SECRET_KEY, settingValue, logChange);
      return;
    }

    this.properties.setProperty(key, settingValue);
    if (logChange) {
      logSetting(key);
    }
  }

  //
  // Other methods
  //

  /**
   * Get the configuration file path.
   * @return the configuration file path
   */
  public static String getConfigurationFilePath() {

    final String os = System.getProperty("os.name");
    final String home = System.getProperty("user.home");

    if (os.toLowerCase(Globals.DEFAULT_LOCALE).startsWith("windows")) {
      return home
          + File.separator + "Application Data" + File.separator
          + Globals.APP_NAME_LOWER_CASE + ".conf";
    }

    return home + File.separator + "." + Globals.APP_NAME_LOWER_CASE;
  }

  /**
   * Create a property object for javamail smtp configuration from the settings.
   * @return a property object
   */
  public Properties getJavaMailSMTPProperties() {

    final Properties result = new Properties();

    for (Map.Entry<Object, Object> e : this.properties.entrySet()) {

      final String key = (String) e.getKey();
      final String value = (String) e.getValue();

      final String prefix = MAIN_PREFIX_KEY + "mail.smtp.";
      final int keyPosStart = MAIN_PREFIX_KEY.length();

      if (key != null && key.startsWith(prefix)) {
        result.setProperty(key.substring(keyPosStart), value);
      }

    }

    return result;
  }

  /**
   * Save application options.
   * @throws IOException if an error occurs while writing results
   */
  public void saveSettings() throws IOException {

    saveSettings(new File(getConfigurationFilePath()));
  }

  /**
   * Save application options.
   * @param file File to save
   * @throws IOException if an error occurs while writing settings
   */
  public void saveSettings(final File file) throws IOException {

    final OutputStream os = FileUtils.createOutputStream(file);

    this.properties.store(os, " "
        + Globals.APP_NAME + " version " + Globals.APP_VERSION_STRING
        + " configuration file");
    os.close();
  }

  /**
   * Load application options.
   * @throws IOException if an error occurs while reading settings
   * @throws EoulsanException if an invalid key is found in configuration file
   */
  public void loadSettings() throws IOException, EoulsanException {

    final File confFile = new File(getConfigurationFilePath());
    if (confFile.exists()) {
      loadSettings(confFile);
    } else {
      getLogger().config("No configuration file found.");
    }
  }

  /**
   * Load application options.
   * @param file file to save
   * @throws IOException if an error occurs while reading the file
   * @throws EoulsanException if an invalid key is found in configuration file
   */
  public void loadSettings(final File file)
      throws IOException, EoulsanException {

    getLogger().info("Load configuration file: " + file.getAbsolutePath());
    final InputStream is = FileUtils.createInputStream(file);

    this.properties.load(FileUtils.createInputStream(file));
    is.close();

    for (String key : this.properties.stringPropertyNames()) {
      if (FORBIDDEN_KEYS.contains(key)) {
        throw new EoulsanException(
            "Forbiden key found in configuration file: " + key);
      }

      if ("main.accesskey".equals(key.toLowerCase())) {
        throw new EoulsanException("main.accesskey key in now invalid. Use "
            + AWS_ACCESS_KEY + " key instead.");
      }

      if ("main.awssecretkey".equals(key.toLowerCase())) {
        throw new EoulsanException("main.awssecretkey key in now invalid. Use "
            + AWS_SECRET_KEY + " key instead.");
      }

    }

  }

  /**
   * Set the values of the settings with another Settings object.
   * @param settings Settings object which values must be set in the current
   *          object
   */
  public void setSettings(final Settings settings) {

    if (settings == null) {
      throw new NullPointerException("settings arguments cannot be null");
    }

    // Set all the values
    this.properties.putAll(settings.properties);
  }

  private void init() {

    getLogger()
        .info("System temp directory: " + System.getProperty("java.io.tmpdir"));
  }

  /**
   * Add all the settings to the log.
   */
  public void logSettings() {

    for (Object key : this.properties.keySet()) {
      logSetting((String) key);
    }
  }

  /**
   * Log a setting value.
   * @param key key to log
   */
  private void logSetting(final String key) {

    if (OBFUSCATED_KEYS.contains(key)) {
      getLogger().info("Setting: " + key + "=xxxx value not shown xxxx");
    } else {
      getLogger()
          .info("Setting: " + key + "=" + this.properties.getProperty(key));
    }
  }

  /**
   * Get a set with the names of the settings to obfuscate.
   * @return a set of strings with the name of the settings to obfuscate
   */
  public Set<String> getSettingsKeyToObfuscated() {

    return OBFUSCATED_KEYS;
  }

  //
  // Constructor
  //

  /**
   * Public constructor. Load application options.
   * @throws IOException if an error occurs while reading settings
   * @throws EoulsanException if an invalid key is found in configuration file
   */
  Settings() throws IOException, EoulsanException {

    this(false);

  }

  /**
   * Public constructor. Load application options.
   * @param loadDefaultConfigurationFile true if default configuration file must
   *          be read
   * @throws IOException if an error occurs while reading settings
   * @throws EoulsanException if an invalid key is found in configuration file
   */
  Settings(final boolean loadDefaultConfigurationFile)
      throws IOException, EoulsanException {

    init();

    if (!loadDefaultConfigurationFile) {
      loadSettings();
    }
  }

  /**
   * Public constructor. Load application options.
   * @param file file to save
   * @throws IOException if an error occurs while reading the file
   * @throws EoulsanException if an invalid key is found in configuration file
   */
  Settings(final File file) throws IOException, EoulsanException {

    init();
    loadSettings(file);
  }

  @Override
  public String toString() {
    return this.properties.toString();
  }

}<|MERGE_RESOLUTION|>--- conflicted
+++ resolved
@@ -32,10 +32,7 @@
 import java.io.OutputStream;
 import java.io.Serializable;
 import java.net.URI;
-<<<<<<< HEAD
-=======
 import java.net.URISyntaxException;
->>>>>>> e5d83912
 import java.util.HashSet;
 import java.util.Map;
 import java.util.Properties;
@@ -924,7 +921,7 @@
    * Set the Docker URI.
    * @param uri the Docker URI
    */
-  public void setDockerURI(final String uri) {
+  public void setDockerConnectionURI(final String uri) {
 
     this.properties.setProperty(DOCKER_URI_KEY, uri);
   }

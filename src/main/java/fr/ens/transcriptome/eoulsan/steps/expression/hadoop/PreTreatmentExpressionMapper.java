--- conflicted
+++ resolved
@@ -147,15 +147,11 @@
   }
 
   @Override
-<<<<<<< HEAD
+
   protected void cleanup(final Context context)
       throws IOException, InterruptedException {
-=======
-  protected void cleanup(final Context context) throws IOException,
-      InterruptedException {
 
     this.samHeaderWriter.close(context);
->>>>>>> 7a7443f8
   }
 
 }
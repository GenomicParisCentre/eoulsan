/*
 *                  Eoulsan development code
 *
 * This code may be freely distributed and modified under the
 * terms of the GNU Lesser General Public License version 2.1 or
 * later and CeCILL-C. This should be distributed with the code.
 * If you do not have a copy, see:
 *
 *      http://www.gnu.org/licenses/lgpl-2.1.txt
 *      http://www.cecill.info/licences/Licence_CeCILL-C_V1-en.txt
 *
 * Copyright for this code is held jointly by the Genomic platform
 * of the Institut de Biologie de l'École Normale Supérieure and
 * the individual authors. These should be listed in @author doc
 * comments.
 *
 * For more information on the Eoulsan project and its aims,
 * or to join the Eoulsan Google group, visit the home page
 * at:
 *
 *      http://www.transcriptome.ens.fr/eoulsan
 *
 */

package fr.ens.transcriptome.eoulsan.steps.expression.hadoop;

import static fr.ens.transcriptome.eoulsan.EoulsanLogger.getLogger;
import static fr.ens.transcriptome.eoulsan.steps.expression.ExpressionCounters.AMBIGUOUS_ALIGNMENTS_COUNTER;
import static fr.ens.transcriptome.eoulsan.steps.expression.ExpressionCounters.ELIMINATED_READS_COUNTER;
import static fr.ens.transcriptome.eoulsan.steps.expression.ExpressionCounters.EMPTY_ALIGNMENTS_COUNTER;
import static fr.ens.transcriptome.eoulsan.steps.expression.ExpressionCounters.INVALID_SAM_ENTRIES_COUNTER;
import static fr.ens.transcriptome.eoulsan.steps.expression.ExpressionCounters.LOW_QUAL_ALIGNMENTS_COUNTER;
import static fr.ens.transcriptome.eoulsan.steps.expression.ExpressionCounters.NOT_ALIGNED_ALIGNMENTS_COUNTER;
import static fr.ens.transcriptome.eoulsan.steps.expression.ExpressionCounters.NOT_UNIQUE_ALIGNMENTS_COUNTER;
import static fr.ens.transcriptome.eoulsan.steps.expression.ExpressionCounters.TOTAL_ALIGNMENTS_COUNTER;
import static fr.ens.transcriptome.eoulsan.steps.expression.hadoop.ExpressionHadoopStep.SAM_RECORD_PAIRED_END_SERPARATOR;

import java.io.IOException;
import java.net.URI;
import java.util.ArrayList;
import java.util.Collections;
import java.util.HashMap;
import java.util.List;
import java.util.Map;
import java.util.Set;
import java.util.regex.Pattern;

import org.apache.hadoop.conf.Configuration;
import org.apache.hadoop.fs.Path;
import org.apache.hadoop.io.LongWritable;
import org.apache.hadoop.io.Text;
import org.apache.hadoop.mapreduce.Mapper;

import fr.ens.transcriptome.eoulsan.EoulsanException;
import fr.ens.transcriptome.eoulsan.EoulsanLogger;
import fr.ens.transcriptome.eoulsan.Globals;
import fr.ens.transcriptome.eoulsan.bio.GenomeDescription;
import fr.ens.transcriptome.eoulsan.bio.GenomicArray;
import fr.ens.transcriptome.eoulsan.bio.GenomicInterval;
import fr.ens.transcriptome.eoulsan.bio.SAMUtils;
import fr.ens.transcriptome.eoulsan.bio.expressioncounters.HTSeqUtils;
import fr.ens.transcriptome.eoulsan.bio.expressioncounters.OverlapMode;
import fr.ens.transcriptome.eoulsan.bio.expressioncounters.StrandUsage;
import fr.ens.transcriptome.eoulsan.core.CommonHadoop;
import fr.ens.transcriptome.eoulsan.steps.expression.ExpressionCounters;
import fr.ens.transcriptome.eoulsan.util.hadoop.PathUtils;
import htsjdk.samtools.SAMFileHeader;
import htsjdk.samtools.SAMFormatException;
import htsjdk.samtools.SAMLineParser;
import htsjdk.samtools.SAMRecord;

/**
 * Mapper for the expression estimation with htseq-count.
 * @since 1.2
 * @author Claire Wallon
 */
public class HTSeqCountMapper extends Mapper<Text, Text, Text, LongWritable> {

  // Parameters keys
  static final String STRANDED_PARAM =
      Globals.PARAMETER_PREFIX + ".expression.stranded.parameter";
<<<<<<< HEAD
  static final String OVERLAP_MODE_PARAM =
=======
  static final String OVERLAPMODE_PARAM =
>>>>>>> 7a7443f8
      Globals.PARAMETER_PREFIX + ".expression.overlapmode.parameter";
  static final String REMOVE_AMBIGUOUS_CASES =
      Globals.PARAMETER_PREFIX + ".expression.no.ambiguous.cases";

  private final GenomicArray<String> features = new GenomicArray<>();
  private final Map<String, Integer> counts = new HashMap<>();

  private String counterGroup;
  private StrandUsage stranded;
  private OverlapMode overlapMode;
  private boolean removeAmbiguousCases;

  private final SAMLineParser parser = new SAMLineParser(new SAMFileHeader());
  private final Pattern recordSplitterPattern =
      Pattern.compile("" + SAM_RECORD_PAIRED_END_SERPARATOR);

  private final Text outKey = new Text();
  private final LongWritable outValue = new LongWritable(1L);

  @Override
  public void setup(final Context context)
      throws IOException, InterruptedException {

    EoulsanLogger.initConsoleHandler();
    getLogger().info("Start of setup()");

    try {

      final Configuration conf = context.getConfiguration();

      final URI[] localCacheFiles = context.getCacheFiles();

      if (localCacheFiles == null || localCacheFiles.length == 0) {
        throw new IOException("Unable to retrieve genome index");
      }

      if (localCacheFiles.length > 1) {
        throw new IOException(
            "Retrieve more than one file in distributed cache");
      }

      getLogger().info("Genome index compressed file (from distributed cache): "
          + localCacheFiles[0]);

      if (localCacheFiles == null || localCacheFiles.length == 0) {
        throw new IOException("Unable to retrieve annotation index");
      }

      if (localCacheFiles.length > 1) {
        throw new IOException(
            "Retrieve more than one file in distributed cache");
      }

      // Load features
      this.features.load(
          PathUtils.createInputStream(new Path(localCacheFiles[0]), conf));

      // Counter group
      this.counterGroup = conf.get(CommonHadoop.COUNTER_GROUP_KEY);
      if (this.counterGroup == null) {
        throw new IOException("No counter group defined");
      }

      // Get the genome description filename
      final String genomeDescFile =
          conf.get(ExpressionMapper.GENOME_DESC_PATH_KEY);

      if (genomeDescFile == null) {
        throw new IOException("No genome desc file set");
      }

      // Load genome description object
      final GenomeDescription genomeDescription = GenomeDescription
          .load(PathUtils.createInputStream(new Path(genomeDescFile), conf));

      // Set the chromosomes sizes in the parser
      this.parser.getFileHeader().setSequenceDictionary(
          SAMUtils.newSAMSequenceDictionary(genomeDescription));

      // Get the "stranded" parameter
      this.stranded =
          StrandUsage.getStrandUsageFromName(conf.get(STRANDED_PARAM));

      // Get the "overlap mode" parameter
      this.overlapMode =
          OverlapMode.getOverlapModeFromName(conf.get(OVERLAP_MODE_PARAM));

      // Get the "no ambiguous cases" parameter
      this.removeAmbiguousCases = conf.getBoolean(REMOVE_AMBIGUOUS_CASES, true);

    } catch (IOException e) {
      getLogger().severe(
          "Error while loading annotation data in Mapper: " + e.getMessage());
    }

    getLogger().info("End of setup()");
  }

  /**
   * 'key': offset of the beginning of the line from the beginning of the
   * alignment file. 'value': the SAM record, if data are in paired-end mode,
   * 'value' contains the two paired alignments separated by a '£' (TSAM
   * format).
   */
  @Override
  public void map(final Text key, final Text value, final Context context)
      throws IOException, InterruptedException {

    final String line = value.toString();

    // Discard SAM headers
    if (line.length() > 0 && line.charAt(0) == '@') {
      return;
    }

<<<<<<< HEAD
    context
        .getCounter(this.counterGroup, TOTAL_ALIGNMENTS_COUNTER.counterName())
        .increment(1);

    List<GenomicInterval> ivSeq = new ArrayList<>();

    String[] fields = line.split("£");

    try {

      // paired-end data
      if (line.contains("£")) {
        final SAMRecord samRecord1, samRecord2;
        samRecord1 = this.parser.parseLine(fields[0]);
        samRecord2 = this.parser.parseLine(fields[1]);

        if (!samRecord1.getReadUnmappedFlag()) {
          ivSeq.addAll(HTSeqUtils.addIntervals(samRecord1, this.stranded));
        }

        if (!samRecord2.getReadUnmappedFlag()) {
          ivSeq.addAll(HTSeqUtils.addIntervals(samRecord2, this.stranded));
        }

        // unmapped read
        if (samRecord1.getReadUnmappedFlag()
            && samRecord2.getReadUnmappedFlag()) {
          context.getCounter(this.counterGroup,
              NOT_ALIGNED_ALIGNMENTS_COUNTER.counterName()).increment(1);
          context.getCounter(this.counterGroup,
              ELIMINATED_READS_COUNTER.counterName()).increment(1);
          return;
        }

        // multiple alignment
        if ((samRecord1.getAttribute("NH") != null
            && samRecord1.getIntegerAttribute("NH") > 1)
            || (samRecord2.getAttribute("NH") != null
                && samRecord2.getIntegerAttribute("NH") > 1)) {
          context.getCounter(this.counterGroup,
              NOT_UNIQUE_ALIGNMENTS_COUNTER.counterName()).increment(1);
          context.getCounter(this.counterGroup,
              ELIMINATED_READS_COUNTER.counterName()).increment(1);
          return;
        }

        // too low quality
        if (samRecord1.getMappingQuality() < 0
            || samRecord2.getMappingQuality() < 0) {
          context.getCounter(this.counterGroup,
              LOW_QUAL_ALIGNMENTS_COUNTER.counterName()).increment(1);
          context.getCounter(this.counterGroup,
              ELIMINATED_READS_COUNTER.counterName()).increment(1);
          return;
        }

      }
      // single-end data
      else {
        final SAMRecord samRecord;
        samRecord = this.parser.parseLine(line);

        // unmapped read
        if (samRecord.getReadUnmappedFlag()) {
          context.getCounter(this.counterGroup,
              NOT_ALIGNED_ALIGNMENTS_COUNTER.counterName()).increment(1);
          context.getCounter(this.counterGroup,
              ELIMINATED_READS_COUNTER.counterName()).increment(1);
          return;
        }
=======
    final String[] fields = recordSplitterPattern.split(line);
    final List<GenomicInterval> ivSeq;

    try {

      // Add intervals
      switch (fields.length) {
>>>>>>> 7a7443f8

      // Single end data
      case 1:
        ivSeq = createSingleEndIntervals(context, fields[0]);
        break;

      // paired end data
      case 2:
        ivSeq = addPairedEndIntervals(context, fields[0], fields[1]);
        break;

      default:
        throw new EoulsanException(
            "Invalid number of SAM record(s) found in the entry: "
                + fields.length);
      }

      incrementCounter(context, TOTAL_ALIGNMENTS_COUNTER, fields.length);

<<<<<<< HEAD
      fs = HTSeqUtils.featuresOverlapped(ivSeq, this.features, this.overlapMode,
          this.stranded);

      if (fs == null) {
        fs = new HashSet<>();
      }
=======
      final Set<String> fs = null2empty(HTSeqUtils.featuresOverlapped(ivSeq,
          this.features, this.overlapMode, this.stranded));
>>>>>>> 7a7443f8

      switch (fs.size()) {
      case 0:
        incrementCounter(context, EMPTY_ALIGNMENTS_COUNTER);
        incrementCounter(context, ELIMINATED_READS_COUNTER);
        break;

      case 1:
        final String id1 = fs.iterator().next();
        this.outKey.set(id1);
        context.write(this.outKey, this.outValue);
        break;

      default:

        if (this.removeAmbiguousCases) {

          // Ambiguous case will be removed

          incrementCounter(context, AMBIGUOUS_ALIGNMENTS_COUNTER);
          incrementCounter(context, ELIMINATED_READS_COUNTER);
        } else {

          // Ambiguous case will be used in the count

          for (String id2 : fs) {
            this.outKey.set(id2);
            context.write(this.outKey, this.outValue);
          }
        }
        break;
      }

    } catch (SAMFormatException | EoulsanException e) {

<<<<<<< HEAD
      context.getCounter(this.counterGroup,
          INVALID_SAM_ENTRIES_COUNTER.counterName()).increment(1);
      getLogger().info("Invalid SAM output entry: "
          + e.getMessage() + " line='" + line + "'");
=======
      incrementCounter(context, INVALID_SAM_ENTRIES_COUNTER);
      getLogger().info("Invalid SAM output entry: "
          + e.getMessage() + " line='" + line + "'");

>>>>>>> 7a7443f8
      return;
    }

  }

  @Override
  public void cleanup(final Context context) throws IOException {

    this.features.clear();
    this.counts.clear();
  }

  //
  // Intervals creation methods
  //

  /**
   * Create single end intervals.
   * @param context Hadoop context
   * @param record the SAM record
   */
  private final List<GenomicInterval> createSingleEndIntervals(
      final Context context, final String record) {

    final List<GenomicInterval> ivSeq = new ArrayList<>();
    final SAMRecord samRecord = this.parser.parseLine(record);

    // unmapped read
    if (samRecord.getReadUnmappedFlag()) {

      incrementCounter(context, NOT_ALIGNED_ALIGNMENTS_COUNTER);
      incrementCounter(context, ELIMINATED_READS_COUNTER);

      return ivSeq;
    }

    // multiple alignment
    if (samRecord.getAttribute("NH") != null
        && samRecord.getIntegerAttribute("NH") > 1) {

      incrementCounter(context, NOT_UNIQUE_ALIGNMENTS_COUNTER);
      incrementCounter(context, ELIMINATED_READS_COUNTER);

      return ivSeq;
    }

    // too low quality
    if (samRecord.getMappingQuality() < 0) {

      incrementCounter(context, LOW_QUAL_ALIGNMENTS_COUNTER);
      incrementCounter(context, ELIMINATED_READS_COUNTER);

      return ivSeq;
    }

    ivSeq.addAll(HTSeqUtils.addIntervals(samRecord, this.stranded));

    return ivSeq;
  }

  /**
   * Create paired end intervals.
   * @param context Hadoop context
   * @param record1 the SAM record of the first end
   * @param record2 the SAM record of the second end
   */
  private final List<GenomicInterval> addPairedEndIntervals(
      final Context context, final String record1, final String record2) {

    final List<GenomicInterval> ivSeq = new ArrayList<>();

    final SAMRecord samRecord1 = this.parser.parseLine(record1);
    final SAMRecord samRecord2 = this.parser.parseLine(record2);

    if (!samRecord1.getReadUnmappedFlag()) {
      ivSeq.addAll(HTSeqUtils.addIntervals(samRecord1, this.stranded));
    }

    if (!samRecord2.getReadUnmappedFlag()) {
      ivSeq.addAll(HTSeqUtils.addIntervals(samRecord2, this.stranded));
    }

    // unmapped read
    if (samRecord1.getReadUnmappedFlag() && samRecord2.getReadUnmappedFlag()) {

      incrementCounter(context, NOT_ALIGNED_ALIGNMENTS_COUNTER);
      incrementCounter(context, ELIMINATED_READS_COUNTER);

      return ivSeq;
    }

    // multiple alignment
    if ((samRecord1.getAttribute("NH") != null
        && samRecord1.getIntegerAttribute("NH") > 1)
        || (samRecord2.getAttribute("NH") != null
            && samRecord2.getIntegerAttribute("NH") > 1)) {

      incrementCounter(context, NOT_UNIQUE_ALIGNMENTS_COUNTER);
      incrementCounter(context, ELIMINATED_READS_COUNTER);

      return ivSeq;
    }

    // too low quality
    if (samRecord1.getMappingQuality() < 0
        || samRecord2.getMappingQuality() < 0) {

      incrementCounter(context, LOW_QUAL_ALIGNMENTS_COUNTER);
      incrementCounter(context, ELIMINATED_READS_COUNTER);

      return ivSeq;
    }

    return ivSeq;
  }

  //
  // Other methods
  //

  /**
   * Increment an expression counter with a value of 1.
   * @param context the Hadoop context
   * @param counter the expression counter
   * @param increment the increment
   */
  private final void incrementCounter(final Context context,
      final ExpressionCounters counter) {

    incrementCounter(context, counter, 1);
  }

  /**
   * Increment an expression counter.
   * @param context the Hadoop context
   * @param counter the expression counter
   * @param increment the increment
   */
  private final void incrementCounter(final Context context,
      final ExpressionCounters counter, final int increment) {

    context
    .getCounter(this.counterGroup, counter.counterName())
    .increment(increment);
  }

  /**
   * Return an empty set if the parameter is null.
   * @param set the set
   * @return an empty set if the parameter is null or the original set
   */
  private static final <E> Set<E> null2empty(final Set<E> set) {

    if (set == null) {
      return Collections.emptySet();
    }

    return set;
  }

}<|MERGE_RESOLUTION|>--- conflicted
+++ resolved
@@ -79,11 +79,7 @@
   // Parameters keys
   static final String STRANDED_PARAM =
       Globals.PARAMETER_PREFIX + ".expression.stranded.parameter";
-<<<<<<< HEAD
   static final String OVERLAP_MODE_PARAM =
-=======
-  static final String OVERLAPMODE_PARAM =
->>>>>>> 7a7443f8
       Globals.PARAMETER_PREFIX + ".expression.overlapmode.parameter";
   static final String REMOVE_AMBIGUOUS_CASES =
       Globals.PARAMETER_PREFIX + ".expression.no.ambiguous.cases";
@@ -199,78 +195,7 @@
       return;
     }
 
-<<<<<<< HEAD
-    context
-        .getCounter(this.counterGroup, TOTAL_ALIGNMENTS_COUNTER.counterName())
-        .increment(1);
-
-    List<GenomicInterval> ivSeq = new ArrayList<>();
-
-    String[] fields = line.split("£");
-
-    try {
-
-      // paired-end data
-      if (line.contains("£")) {
-        final SAMRecord samRecord1, samRecord2;
-        samRecord1 = this.parser.parseLine(fields[0]);
-        samRecord2 = this.parser.parseLine(fields[1]);
-
-        if (!samRecord1.getReadUnmappedFlag()) {
-          ivSeq.addAll(HTSeqUtils.addIntervals(samRecord1, this.stranded));
-        }
-
-        if (!samRecord2.getReadUnmappedFlag()) {
-          ivSeq.addAll(HTSeqUtils.addIntervals(samRecord2, this.stranded));
-        }
-
-        // unmapped read
-        if (samRecord1.getReadUnmappedFlag()
-            && samRecord2.getReadUnmappedFlag()) {
-          context.getCounter(this.counterGroup,
-              NOT_ALIGNED_ALIGNMENTS_COUNTER.counterName()).increment(1);
-          context.getCounter(this.counterGroup,
-              ELIMINATED_READS_COUNTER.counterName()).increment(1);
-          return;
-        }
-
-        // multiple alignment
-        if ((samRecord1.getAttribute("NH") != null
-            && samRecord1.getIntegerAttribute("NH") > 1)
-            || (samRecord2.getAttribute("NH") != null
-                && samRecord2.getIntegerAttribute("NH") > 1)) {
-          context.getCounter(this.counterGroup,
-              NOT_UNIQUE_ALIGNMENTS_COUNTER.counterName()).increment(1);
-          context.getCounter(this.counterGroup,
-              ELIMINATED_READS_COUNTER.counterName()).increment(1);
-          return;
-        }
-
-        // too low quality
-        if (samRecord1.getMappingQuality() < 0
-            || samRecord2.getMappingQuality() < 0) {
-          context.getCounter(this.counterGroup,
-              LOW_QUAL_ALIGNMENTS_COUNTER.counterName()).increment(1);
-          context.getCounter(this.counterGroup,
-              ELIMINATED_READS_COUNTER.counterName()).increment(1);
-          return;
-        }
-
-      }
-      // single-end data
-      else {
-        final SAMRecord samRecord;
-        samRecord = this.parser.parseLine(line);
-
-        // unmapped read
-        if (samRecord.getReadUnmappedFlag()) {
-          context.getCounter(this.counterGroup,
-              NOT_ALIGNED_ALIGNMENTS_COUNTER.counterName()).increment(1);
-          context.getCounter(this.counterGroup,
-              ELIMINATED_READS_COUNTER.counterName()).increment(1);
-          return;
-        }
-=======
+
     final String[] fields = recordSplitterPattern.split(line);
     final List<GenomicInterval> ivSeq;
 
@@ -278,7 +203,7 @@
 
       // Add intervals
       switch (fields.length) {
->>>>>>> 7a7443f8
+
 
       // Single end data
       case 1:
@@ -298,17 +223,8 @@
 
       incrementCounter(context, TOTAL_ALIGNMENTS_COUNTER, fields.length);
 
-<<<<<<< HEAD
-      fs = HTSeqUtils.featuresOverlapped(ivSeq, this.features, this.overlapMode,
-          this.stranded);
-
-      if (fs == null) {
-        fs = new HashSet<>();
-      }
-=======
       final Set<String> fs = null2empty(HTSeqUtils.featuresOverlapped(ivSeq,
           this.features, this.overlapMode, this.stranded));
->>>>>>> 7a7443f8
 
       switch (fs.size()) {
       case 0:
@@ -344,17 +260,11 @@
 
     } catch (SAMFormatException | EoulsanException e) {
 
-<<<<<<< HEAD
-      context.getCounter(this.counterGroup,
-          INVALID_SAM_ENTRIES_COUNTER.counterName()).increment(1);
-      getLogger().info("Invalid SAM output entry: "
-          + e.getMessage() + " line='" + line + "'");
-=======
+
       incrementCounter(context, INVALID_SAM_ENTRIES_COUNTER);
       getLogger().info("Invalid SAM output entry: "
           + e.getMessage() + " line='" + line + "'");
 
->>>>>>> 7a7443f8
       return;
     }
 

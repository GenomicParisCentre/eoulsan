--- conflicted
+++ resolved
@@ -131,14 +131,10 @@
         final DataFile inFile = readsData.getDataFile(0);
         final List<String> filenames = singletonList(inFile.getName());
 
-<<<<<<< HEAD
         job =
             createJobConf(conf, context, dataName, inFile, filenames, false,
                 READS_FASTQ, fastqFormat, mapperIndex, samFile);
-=======
-        job = createJobConf(conf, context, dataName, inFile, filenames, false,
-            READS_FASTQ, fastqFormat, mapperIndex, genomeDescFile, samFile);
->>>>>>> e5d83912
+
       } else {
 
         // Define input and output files
@@ -157,14 +153,9 @@
             readsData.getName(), CommonHadoop.CHECK_COMPLETION_TIME, status,
             getCounterGroup());
 
-<<<<<<< HEAD
         job =
             createJobConf(conf, context, dataName, tfqFile, filenames, true,
                 READS_TFQ, fastqFormat, mapperIndex, samFile);
-=======
-        job = createJobConf(conf, context, dataName, tfqFile, filenames, true,
-            READS_TFQ, fastqFormat, mapperIndex, genomeDescFile, samFile);
->>>>>>> e5d83912
       }
 
       // Submit filter and map job

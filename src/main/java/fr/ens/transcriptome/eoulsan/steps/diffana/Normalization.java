--- conflicted
+++ resolved
@@ -732,14 +732,9 @@
 
     for (Data d : data.getListElements()) {
 
-<<<<<<< HEAD
       final int sampleId = d.getMetadata().getSampleNumber();
-      final File inputFile = d.getDataFile().toFile();
-=======
-      final int sampleId = d.getMetadata().getSampleId();
       final DataFile inputFile = d.getDataFile();
 
->>>>>>> 72f17a57
       final String outputFilename =
           this.expressionFilesPrefix + sampleId + this.expressionFilesSuffix;
 

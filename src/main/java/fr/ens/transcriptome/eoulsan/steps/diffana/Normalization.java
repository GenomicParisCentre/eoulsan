--- conflicted
+++ resolved
@@ -173,13 +173,10 @@
         runRnwScript(rScript, true);
 
         removeExpressionFiles(experimentSampleList);
-<<<<<<< HEAD
-=======
-
-        if (!(context.getSettings().isSaveRscripts()))
+
+        if (!context.getSettings().isSaveRscripts())
           this.rConnection.removeFile(rScript);
 
->>>>>>> b48322df
         this.rConnection.getAllFiles(outPath.toString() + "/");
       }
 

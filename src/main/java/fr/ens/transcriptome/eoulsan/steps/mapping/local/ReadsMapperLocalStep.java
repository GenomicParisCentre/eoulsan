/*
 *                  Eoulsan development code
 *
 * This code may be freely distributed and modified under the
 * terms of the GNU Lesser General Public License version 2.1 or
 * later and CeCILL-C. This should be distributed with the code.
 * If you do not have a copy, see:
 *
 *      http://www.gnu.org/licenses/lgpl-2.1.txt
 *      http://www.cecill.info/licences/Licence_CeCILL-C_V1-en.txt
 *
 * Copyright for this code is held jointly by the Genomic platform
 * of the Institut de Biologie de l'École Normale Supérieure and
 * the individual authors. These should be listed in @author doc
 * comments.
 *
 * For more information on the Eoulsan project and its aims,
 * or to join the Eoulsan Google group, visit the home page
 * at:
 *
 *      http://www.transcriptome.ens.fr/eoulsan
 *
 */

package fr.ens.transcriptome.eoulsan.steps.mapping.local;

import static fr.ens.transcriptome.eoulsan.EoulsanLogger.getLogger;
import static fr.ens.transcriptome.eoulsan.core.ParallelizationMode.OWN_PARALLELIZATION;
import static fr.ens.transcriptome.eoulsan.data.DataFormats.MAPPER_RESULTS_SAM;
import static fr.ens.transcriptome.eoulsan.data.DataFormats.READS_FASTQ;

import java.io.BufferedReader;
import java.io.File;
import java.io.FileNotFoundException;
import java.io.FileOutputStream;
import java.io.IOException;
import java.io.InputStream;
import java.io.OutputStreamWriter;
import java.io.Writer;
import java.nio.charset.StandardCharsets;

import fr.ens.transcriptome.eoulsan.annotations.LocalOnly;
import fr.ens.transcriptome.eoulsan.bio.FastqFormat;
import fr.ens.transcriptome.eoulsan.bio.readsmappers.MapperProcess;
import fr.ens.transcriptome.eoulsan.bio.readsmappers.SequenceReadsMapper;
import fr.ens.transcriptome.eoulsan.core.InputPorts;
import fr.ens.transcriptome.eoulsan.core.InputPortsBuilder;
import fr.ens.transcriptome.eoulsan.core.ParallelizationMode;
import fr.ens.transcriptome.eoulsan.core.StepContext;
import fr.ens.transcriptome.eoulsan.core.StepResult;
import fr.ens.transcriptome.eoulsan.core.StepStatus;
import fr.ens.transcriptome.eoulsan.data.Data;
import fr.ens.transcriptome.eoulsan.data.DataFile;
import fr.ens.transcriptome.eoulsan.steps.mapping.AbstractReadsMapperStep;
import fr.ens.transcriptome.eoulsan.steps.mapping.MappingCounters;
import fr.ens.transcriptome.eoulsan.util.FileUtils;
import fr.ens.transcriptome.eoulsan.util.LocalReporter;
import fr.ens.transcriptome.eoulsan.util.Reporter;
import fr.ens.transcriptome.eoulsan.util.StringUtils;

/**
 * This class define a step for reads mapping.
 * @since 1.0
 * @author Laurent Jourdren
 * @author Maria Bernard
 */
@LocalOnly
public class ReadsMapperLocalStep extends AbstractReadsMapperStep {

  @Override
  public ParallelizationMode getParallelizationMode() {

    return OWN_PARALLELIZATION;
  }

  @Override
  public InputPorts getInputPorts() {

    final InputPortsBuilder builder = new InputPortsBuilder();
    builder.addPort(READS_PORT_NAME, READS_FASTQ);
    builder.addPort(MAPPER_INDEX_PORT_NAME, getMapper().getArchiveFormat());

    return builder.create();
  }

  @Override
  public StepResult execute(final StepContext context,
      final StepStatus status) {

    try {

<<<<<<< HEAD
      // Create the reporter
      final Reporter reporter = new LocalReporter();

      final DataFile archiveIndexFile =
          context.getInputData(getMapper().getArchiveFormat()).getDataFile();

      final File indexDir =
          new File(StringUtils.filenameWithoutExtension(archiveIndexFile
              .toUri().getPath()));
=======
      // Load genome description object
      if (this.firstSample) {
        if (this.genomeDescription == null) {
          this.genomeDescription = GenomeDescription.load(context
              .getInputData(DataFormats.GENOME_DESC_TXT).getDataFile().open());
        } else {
          this.genomeDescription = null;
        }
        this.firstSample = false;
      }

      // Create the reporter
      final Reporter reporter = new LocalReporter();

      final File archiveIndexFile = context
          .getInputData(getMapper().getArchiveFormat()).getDataFile().toFile();

      final File indexDir = new File(
          StringUtils.filenameWithoutExtension(archiveIndexFile.getPath()));
>>>>>>> e5d83912

      // Get input data
      final Data inData = context.getInputData(READS_FASTQ);

      // Get output data
      final Data outData = context.getOutputData(MAPPER_RESULTS_SAM, inData);

      // Define final output SAM file
      final File samFile = outData.getDataFile().toFile();

      // Get FASTQ format
      final FastqFormat fastqFormat = inData.getMetadata().getFastqFormat();

      // Initialize the mapper
      final SequenceReadsMapper mapper = initMapper(context, fastqFormat,
          archiveIndexFile, indexDir, reporter);

      if (inData.getDataFileCount() < 1) {
        throw new IOException("No reads file found.");
      }

      if (inData.getDataFileCount() > 2) {
        throw new IOException(
            "Cannot handle more than 2 reads files at the same time.");
      }

      String logMsg = "";

      // Single end mode
      if (inData.getDataFileCount() == 1) {

        // Get the source
        final DataFile inFile =
            context.getInputData(READS_FASTQ).getDataFile(0);

        getLogger().info("Map file: "
            + inFile + ", Fastq format: " + fastqFormat + ", use "
            + mapper.getMapperName() + " with " + mapper.getThreadsNumber()
            + " threads option");

        // Single read mapping
        final MapperProcess process = mapper.mapSE(inFile);

        // Parse output of the mapper
        parseSAMResults(process.getStout(), samFile, reporter);

        // Wait the end of the process and do cleanup
        process.waitFor();

        logMsg = "Mapping reads in "
            + fastqFormat + " with " + mapper.getMapperName() + " ("
            + inData.getName() + ", " + inFile.getName() + ")";

      }

      // Paired end mode
      if (inData.getDataFileCount() == 2) {

        // Get the source
        final DataFile inFile1 =
            context.getInputData(READS_FASTQ).getDataFile(0);

        final DataFile inFile2 =
            context.getInputData(READS_FASTQ).getDataFile(1);

        getLogger().info("Map files: "
            + inFile1 + "," + inFile2 + ", Fastq format: " + fastqFormat
            + ", use " + mapper.getMapperName() + " with "
            + mapper.getThreadsNumber() + " threads option");

        // Single read mapping
        final MapperProcess process = mapper.mapPE(inFile1, inFile2);

        // Parse output of the mapper
        parseSAMResults(process.getStout(), samFile, reporter);

        // Wait the end of the process and do cleanup
        process.waitFor();

        logMsg = "Mapping reads in "
            + fastqFormat + " with " + mapper.getMapperName() + " ("
            + inData.getName() + ", " + inFile1.getName() + ","
            + inFile2.getName() + ")";
      }

      // Throw an exception if an exception has occurred while mapping
      mapper.throwMappingException();

      // Set the description of the context
      status.setDescription(logMsg);

      // Add counters for this sample to log file
      status.setCounters(reporter, COUNTER_GROUP);

    } catch (FileNotFoundException e) {

      return status.createStepResult(e, "File not found: " + e.getMessage());
    } catch (IOException e) {

      return status.createStepResult(e,
          "Error while mapping reads: " + e.getMessage());
    }

    return status.createStepResult();
  }

  /**
   * Initialize the mapper to use.
   * @param context Eoulsan context
   * @param format FASTQ format
   * @param archiveIndexFile genome index for the mapper as a ZIP file
   * @param indexDir uncompressed directory for the genome index
   * @param reporter reporter
   * @throws IOException
   */
  private SequenceReadsMapper initMapper(final StepContext context,
      final FastqFormat format, final DataFile archiveIndexFile,
      final File indexDir, final Reporter reporter) throws IOException {

    final SequenceReadsMapper mapper = getMapper();

    // Set FASTQ format
    mapper.setFastqFormat(format);

    // Set mapper argument if needed
    if (getMapperArguments() != null) {
      mapper.setMapperArguments(getMapperArguments());
    }

    // Get the number of threads to use
    int mapperThreads = getMapperLocalThreads();
    if (mapperThreads > Runtime.getRuntime().availableProcessors()
        || mapperThreads < 1) {
      mapperThreads = Runtime.getRuntime().availableProcessors();
    }

    // Set the number of threads
    mapper.setThreadsNumber(mapperThreads);

    // Set mapper temporary directory
    mapper.setTempDirectory(context.getLocalTempDirectory());

    // Init mapper
    mapper.init(archiveIndexFile, indexDir, reporter, COUNTER_GROUP);

    return mapper;
  }

  /**
   * Parse the output the mapper (in SAM format).
   * @param samFileInputStream SAM input stream
   * @param samFile output file to be written
   * @param reporter Eoulsan reporter for the step
   * @throws IOException if an error occurs while reading the sAM file
   */
  private void parseSAMResults(final InputStream samFileInputStream,
      final File samFile, final Reporter reporter) throws IOException {

    String line;

    // Parse SAM result file
    final BufferedReader readerResults =
        FileUtils.createBufferedReader(samFileInputStream);
    final Writer writer = new OutputStreamWriter(new FileOutputStream(samFile),
        StandardCharsets.ISO_8859_1);

    int entriesParsed = 0;

    while ((line = readerResults.readLine()) != null) {

      writer.write(line);
      writer.write('\n');

      final String trimmedLine = line.trim();
      if ("".equals(trimmedLine) || trimmedLine.startsWith("@")) {
        continue;
      }

      final int tabPos = trimmedLine.indexOf('\t');

      if (tabPos != -1) {

        entriesParsed++;
        reporter.incrCounter(COUNTER_GROUP,
            MappingCounters.OUTPUT_MAPPING_ALIGNMENTS_COUNTER.counterName(), 1);
      }
    }

    readerResults.close();
    writer.close();

    getLogger().info(entriesParsed
        + " entries parsed in " + getMapperName() + " output file");
  }

}<|MERGE_RESOLUTION|>--- conflicted
+++ resolved
@@ -89,7 +89,6 @@
 
     try {
 
-<<<<<<< HEAD
       // Create the reporter
       final Reporter reporter = new LocalReporter();
 
@@ -99,27 +98,6 @@
       final File indexDir =
           new File(StringUtils.filenameWithoutExtension(archiveIndexFile
               .toUri().getPath()));
-=======
-      // Load genome description object
-      if (this.firstSample) {
-        if (this.genomeDescription == null) {
-          this.genomeDescription = GenomeDescription.load(context
-              .getInputData(DataFormats.GENOME_DESC_TXT).getDataFile().open());
-        } else {
-          this.genomeDescription = null;
-        }
-        this.firstSample = false;
-      }
-
-      // Create the reporter
-      final Reporter reporter = new LocalReporter();
-
-      final File archiveIndexFile = context
-          .getInputData(getMapper().getArchiveFormat()).getDataFile().toFile();
-
-      final File indexDir = new File(
-          StringUtils.filenameWithoutExtension(archiveIndexFile.getPath()));
->>>>>>> e5d83912
 
       // Get input data
       final Data inData = context.getInputData(READS_FASTQ);

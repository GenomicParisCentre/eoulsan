--- conflicted
+++ resolved
@@ -331,14 +331,9 @@
       final SequenceFile seqFile, final DataFile reportFile)
       throws IOException, XMLStreamException {
 
-<<<<<<< HEAD
-    new HTMLReportArchive(seqFile, modules.toArray(new QCModule[modules.size()]),
-        reportFile);
-=======
     // Get the report extension
     final String reportExtension =
         DataFormats.FASTQC_REPORT_HTML.getDefaultExtension();
->>>>>>> 1473835b
 
     // Define the temporary output file
     final File reportTempFile =
@@ -354,23 +349,17 @@
             reportFile.getName().length() - reportExtension.length());
 
     // Remove zip file
-<<<<<<< HEAD
-    if (!new File(outputDir, baseFilename + ".zip").delete()) {
-    }
-
-    // Remove directory file
-    final File zipDir = new File(outputDir, baseFilename);
-=======
+
     final File zipFile =
-        new File(reportTempFile.getParent(), basefilename + ".zip");
+        new File(reportTempFile.getParent(), baseFilename + ".zip");
     if (!zipFile.delete()) {
       getLogger()
           .warning("Unable to remove FastQC output zip file: " + zipFile);
     }
 
     // Remove directory file
-    final File zipDir = new File(reportTempFile.getParent(), basefilename);
->>>>>>> 1473835b
+    final File zipDir = new File(reportTempFile.getParent(), baseFilename);
+
     if (!FileUtils.recursiveDelete(zipDir)) {
       getLogger()
           .warning("Unable to remove FastQC output directory: " + zipDir);

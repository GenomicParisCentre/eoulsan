--- conflicted
+++ resolved
@@ -249,16 +249,6 @@
     final DataFile reportFile = outData.getDataFile();
 
     try {
-<<<<<<< HEAD
-      // seqFile = SequenceFactory.getSequenceFile(inFile.toFile());
-
-      seqFile = getSequenceFile(inFile);
-
-    } catch (IOException | EoulsanException | SequenceFormatException e) {
-      return status.createStepResult(e,
-          "Error while init sequence file: " + e.getMessage());
-    }
-=======
 
       // Get the SequenceFile object
       final SequenceFile seqFile;
@@ -266,7 +256,6 @@
 
         seqFile = new FastqSequenceFile(inFile);
       } else {
->>>>>>> a35c807a
 
         seqFile = new SAMSequenceFile(inFile);
       }
@@ -308,31 +297,6 @@
     } catch (final XMLStreamException e) {
       return status.createStepResult(e, "Error while writing final report: "
           + e.getMessage());
-    }
-
-  }
-
-  /**
-   * Gets the sequence file from input data format.
-   * @param inFile the in file
-   * @return the sequence file
-   * @throws EoulsanException if it is invalid data format.
-   * @throws IOException
-   * @throws SequenceFormatException
-   */
-  private SequenceFile getSequenceFile(final DataFile inFile)
-      throws EoulsanException, IOException, SequenceFormatException {
-
-    if (DataFormats.READS_FASTQ.equals(this.inputFormat)) {
-
-      return new FastQInputStream(inFile.open(), inFile.getName());
-
-    } else if (DataFormats.MAPPER_RESULTS_SAM.equals(this.inputFormat)) {
-      return new SamInputStream(inFile.open(), inFile.getName());
-
-    } else {
-      throw new EoulsanException(
-          "Step FastQC: invalid input format, expected reads or sam.");
     }
 
   }

--- conflicted
+++ resolved
@@ -36,11 +36,7 @@
 import com.google.common.collect.Maps;
 
 import fr.ens.transcriptome.eoulsan.EoulsanException;
-<<<<<<< HEAD
-import fr.ens.transcriptome.eoulsan.Globals;
-=======
 import fr.ens.transcriptome.eoulsan.EoulsanRuntime;
->>>>>>> fa2c4765
 import fr.ens.transcriptome.eoulsan.design.Design;
 import fr.ens.transcriptome.eoulsan.design.Sample;
 import fr.ens.transcriptome.eoulsan.util.FileUtils;
@@ -57,23 +53,10 @@
       "/dispersionEstimationWithReplicates.Rnw";
   private static final String DISPERSION_ESTIMATION_WITHOUT_REPLICATES =
       "/dispersionEstimationWithoutReplicates.Rnw";
-<<<<<<< HEAD
-  private static final String KINETIC_DIFFANA = "/kineticAnadiff.Rnw";
-  private static final String NOT_KINETIC_DIFFANA = "/notKineticAnadiff.Rnw";
-
-  private Design design;
-  private File expressionFilesDirectory;
-  private File outPath;
-  private String expressionFilesPrefix;
-  private String expressionFilesSuffix;
-  private RSConnectionNewImpl rConnection;
-  private final boolean rServeEnable;
-=======
   private static final String ANADIFF_WITH_REFERENCE =
       "/anadiffWithReference.Rnw";
   private static final String ANADIFF_WITHOUT_REFERENCE =
       "/anadiffWithoutReference.Rnw";
->>>>>>> fa2c4765
 
   //
   // Public methods
@@ -82,100 +65,6 @@
   @Override
   public void run() throws EoulsanException {
 
-<<<<<<< HEAD
-    if (this.rServeEnable)
-      runRserveRnwScript();
-    else
-      runLocalRnwScript();
-
-  }
-
-  private void runRserveRnwScript() throws EoulsanException {
-
-    try {
-
-      // print lof info
-      LOGGER.info("Differential analysis : Rserve mode");
-      LOGGER.info("Rserve server name : " + this.rConnection.getServerName());
-
-      // create an experiment map
-      HashMap<String, List<Sample>> experiments = experimentsSpliter();
-      // create an iterator on the map
-      Set<String> cles = experiments.keySet();
-      Iterator<String> itr = cles.iterator();
-      while (itr.hasNext()) {
-        String cle = itr.next();
-        List<Sample> experiment = experiments.get(cle);
-
-        putExpressionFiles(experiment);
-
-        String rScript = writeScript(experiment);
-        runRnwScript(rScript);
-
-        removeExpressionFiles(experiment);
-        this.rConnection.removeFile(rScript);
-        this.rConnection.getAllFiles(outPath.toString() + "/");
-      }
-
-    } catch (REngineException e) {
-      throw new EoulsanException("Error while running differential analysis: "
-          + e.getMessage());
-    } catch (REXPMismatchException e) {
-      throw new EoulsanException("Error while getting file : " + e.getMessage());
-
-    } finally {
-
-      try {
-
-        if (this.rServeEnable) {
-          this.rConnection.removeAllFiles();
-          this.rConnection.disConnect();
-        }
-
-      } catch (Exception e) {
-        throw new EoulsanException("Error while removing files on server : "
-            + e.getMessage());
-      }
-    }
-  }
-
-  private void runLocalRnwScript() throws EoulsanException {
-
-    try {
-
-      // print log info
-      LOGGER.info("Differential analysis : local mode");
-
-      // create an experiment map
-      HashMap<String, List<Sample>> experiments = experimentsSpliter();
-      // create an iterator on the map
-      Set<String> cles = experiments.keySet();
-      Iterator<String> itr = cles.iterator();
-      while (itr.hasNext()) {
-        String cle = itr.next();
-        List<Sample> experiment = experiments.get(cle);
-
-        String rScript = writeScript(experiment);
-        runRnwScript(rScript);
-      }
-
-    } catch (REngineException e) {
-      throw new EoulsanException("Error while running differential analysis: "
-          + e.getMessage());
-    }
-  }
-
-  //
-  // Private methods
-  //
-
-  /**
-   * Write the R script
-   * @return rScript a String containing script to run
-   * @throws EoulsanException
-   */
-  private String writeScript(List<Sample> experiment) throws EoulsanException {
-=======
     if (EoulsanRuntime.getRuntime().getSettings().isRServeServerEnabled()) {
       getLogger().info("Differential analysis : Rserve mode");
       runRserveRnwScript();
@@ -188,7 +77,6 @@
   //
   // Protected methods
   //
->>>>>>> fa2c4765
 
   @Override
   protected String writeScript(final List<Sample> experimentSamplesList)
@@ -303,17 +191,10 @@
       sb.append(readStaticScript(DISPERSION_ESTIMATION_WITHOUT_REPLICATES));
     }
 
-<<<<<<< HEAD
-    if (isReference(experiment)) {
-      sb.append(readStaticScript(KINETIC_DIFFANA));
-    } else {
-      sb.append(readStaticScript(NOT_KINETIC_DIFFANA));
-=======
     if (isReference(experimentSamplesList)) {
       sb.append(readStaticScript(ANADIFF_WITH_REFERENCE));
     } else {
       sb.append(readStaticScript(ANADIFF_WITHOUT_REFERENCE));
->>>>>>> fa2c4765
     }
 
     // end document
@@ -323,16 +204,10 @@
     String rScript = null;
     try {
       rScript =
-<<<<<<< HEAD
-          experiment.get(1).getMetadata().getExperiment()
-              + "_" + "diffAna" + ".Rnw";
-      if (this.rServeEnable) {
-=======
           "anaDiff_"
               + experimentSamplesList.get(0).getMetadata().getExperiment()
               + ".Rnw";
       if (EoulsanRuntime.getSettings().isRServeServerEnabled()) {
->>>>>>> fa2c4765
         this.rConnection.writeStringAsFile(rScript, sb.toString());
       } else {
         Writer writer = FileUtils.createFastBufferedWriter(rScript);
@@ -346,42 +221,6 @@
     }
 
     return rScript;
-<<<<<<< HEAD
-
-  }
-
-  /**
-   * Put all expression files needed for the analysis on the R server
-   * @throws REngineException
-   */
-  private void putExpressionFiles(List<Sample> experiment)
-      throws REngineException {
-
-    int i;
-
-    for (Sample s : experiment) {
-      i = s.getId();
-
-      // put file on rserve server
-      this.rConnection.putFile(new File(expressionFilesDirectory
-          + "/" + this.expressionFilesPrefix + i + this.expressionFilesSuffix),
-          this.expressionFilesPrefix + i + this.expressionFilesSuffix);
-    }
-  }
-
-  private void removeExpressionFiles(List<Sample> experiment)
-      throws REngineException {
-    int i;
-
-    for (Sample s : experiment) {
-      i = s.getId();
-
-      // remove file from rserve server
-      this.rConnection.removeFile(expressionFilesDirectory
-          + "/" + this.expressionFilesPrefix + i + this.expressionFilesSuffix);
-    }
-=======
->>>>>>> fa2c4765
   }
 
   //
@@ -395,45 +234,19 @@
    * @param rRepTechGroup
    * @return a boolean
    */
-<<<<<<< HEAD
-  private void runRnwScript(String rnwScript) throws REngineException,
-      EoulsanException {
-
-    if (this.rServeEnable) {
-      this.rConnection.executeRnwCode(rnwScript);
-
-    } else {
-
-      try {
-
-        final ProcessBuilder pb =
-            new ProcessBuilder("/usr/bin/R", "CMD", "Sweave", rnwScript);
-
-        // Set the temporary directory for R
-        pb.environment().put("TMPDIR", this.outPath.getAbsolutePath());
-
-        ProcessUtils.logEndTime(pb.start(), Joiner.on(' ').join(pb.command()),
-            System.currentTimeMillis());
-=======
   private boolean isBiologicalReplicates(
       Map<String, List<Integer>> conditionsMap, List<String> rCondNames,
       List<String> rRepTechGroup) {
->>>>>>> fa2c4765
 
     for (String condition : rCondNames) {
       List<Integer> condPos = conditionsMap.get(condition);
 
-<<<<<<< HEAD
-        throw new EoulsanException(
-            "Error while executing R script in diffana: " + e.getMessage());
-=======
       for (int i = 0; i < condPos.size() - 1; i++) {
         int pos1 = condPos.get(i);
         int pos2 = condPos.get(i + 1);
         if (!rRepTechGroup.get(pos1).equals(rRepTechGroup.get(pos2))) {
           return true;
         }
->>>>>>> fa2c4765
       }
     }
     return false;
@@ -498,14 +311,8 @@
       String expressionFilesPrefix, String expressionFilesSuffix, File outPath,
       String rServerName) {
 
-<<<<<<< HEAD
-    this.rConnection = new RSConnectionNewImpl(rServerName);
-
-    this.rServeEnable = rServerName != null;
-=======
     super(design, expressionFilesDirectory, expressionFilesPrefix,
         expressionFilesSuffix, outPath, rServerName);
->>>>>>> fa2c4765
   }
 
 }
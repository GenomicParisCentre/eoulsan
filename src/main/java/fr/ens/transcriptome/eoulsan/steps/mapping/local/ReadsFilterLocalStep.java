--- conflicted
+++ resolved
@@ -38,8 +38,8 @@
 import fr.ens.transcriptome.eoulsan.annotations.LocalOnly;
 import fr.ens.transcriptome.eoulsan.bio.BadBioEntryException;
 import fr.ens.transcriptome.eoulsan.bio.FastqFormat;
+import fr.ens.transcriptome.eoulsan.bio.io.FastQWriter;
 import fr.ens.transcriptome.eoulsan.bio.io.FastqReader;
-import fr.ens.transcriptome.eoulsan.bio.io.FastQWriter;
 import fr.ens.transcriptome.eoulsan.bio.readsfilters.ReadFilter;
 import fr.ens.transcriptome.eoulsan.core.Context;
 import fr.ens.transcriptome.eoulsan.data.DataFile;
@@ -107,14 +107,11 @@
    * @throws IOException if an error occurs while filtering data
    */
   private void filterFile(final DataFile inFile, final DataFile outFile,
-      final Reporter reporter, final FastqFormat fastqFormat) throws IOException {
+      final Reporter reporter, final FastqFormat fastqFormat)
+      throws IOException {
 
-<<<<<<< HEAD
     LOGGER.info("Filter file: " + inFile);
     LOGGER.info("FastqFormat: " + fastqFormat);
-=======
-    LOGGER.info("Filter file: " + inFile + ", PHRED offset: " + phredOffset);
->>>>>>> 974a3750
 
     final ReadFilter filter;
 

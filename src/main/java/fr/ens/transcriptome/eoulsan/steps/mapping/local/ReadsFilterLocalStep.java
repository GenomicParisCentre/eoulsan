--- conflicted
+++ resolved
@@ -38,11 +38,7 @@
 import fr.ens.transcriptome.eoulsan.annotations.LocalOnly;
 import fr.ens.transcriptome.eoulsan.bio.BadBioEntryException;
 import fr.ens.transcriptome.eoulsan.bio.FastqFormat;
-<<<<<<< HEAD
 import fr.ens.transcriptome.eoulsan.bio.ReadSequence;
-import fr.ens.transcriptome.eoulsan.bio.io.FastqWriter;
-=======
->>>>>>> 46e63e9b
 import fr.ens.transcriptome.eoulsan.bio.io.FastqReader;
 import fr.ens.transcriptome.eoulsan.bio.io.FastqWriter;
 import fr.ens.transcriptome.eoulsan.bio.readsfilters.ReadFilter;
@@ -198,19 +194,7 @@
     LOGGER.info("Filter file: " + inFile);
     LOGGER.info("FastqFormat: " + fastqFormat);
 
-<<<<<<< HEAD
-    final ReadFilter filter;
-
-    try {
-      filter = this.getReadFilter(reporter, COUNTER_GROUP);
-    } catch (EoulsanException e) {
-      throw new IOException(e.getMessage());
-    }
-
     final FastqReader reader = new FastqReader(inFile.open(), true);
-=======
-    final FastqReader reader = new FastqReader(inFile.open());
->>>>>>> 46e63e9b
     final FastqWriter writer = new FastqWriter(outFile.create());
 
     try {
@@ -263,21 +247,8 @@
     LOGGER.info("Filter files: "
         + inFile1 + ", " + inFile2 + ", Fastq format: " + fastqFormat);
 
-<<<<<<< HEAD
-    final ReadFilter filter;
-
-    try {
-      filter = this.getReadFilter(reporter, COUNTER_GROUP);
-    } catch (EoulsanException e) {
-      throw new IOException(e.getMessage());
-    }
-
     final FastqReader reader1 = new FastqReader(inFile1.open(), true);
     final FastqReader reader2 = new FastqReader(inFile2.open(), true);
-=======
-    final FastqReader reader1 = new FastqReader(inFile1.open());
-    final FastqReader reader2 = new FastqReader(inFile2.open());
->>>>>>> 46e63e9b
     final FastqWriter writer1 = new FastqWriter(outFile1.create());
     final FastqWriter writer2 = new FastqWriter(outFile2.create());
 

--- conflicted
+++ resolved
@@ -80,14 +80,9 @@
         if (inFileCount < 1)
           throw new IOException("No reads file found.");
 
-<<<<<<< HEAD
-        // Filter reads
-        filterFile(inFile, outFile, reporter, s.getMetadata().getFastqFormat());
-=======
         if (inFileCount > 2)
           throw new IOException(
               "Cannot handle more than 2 reads files at the same time.");
->>>>>>> 7eb1d714
 
         if (inFileCount == 1) {
 
@@ -103,7 +98,7 @@
 
           // Filter reads
           filterFile(inFile, outFile, reporter, s.getMetadata()
-              .getPhredOffset());
+              .getFastqFormat());
 
           // Add counters for this sample to log file
           log.append(reporter.countersValuesToString(COUNTER_GROUP,
@@ -126,7 +121,7 @@
 
           // Filter reads
           filterFile(inFile1, inFile2, outFile1, outFile2, reporter, s
-              .getMetadata().getPhredOffset());
+              .getMetadata().getFastqFormat());
 
           // Add counters for this sample to log file
           log.append(reporter.countersValuesToString(COUNTER_GROUP,
@@ -217,10 +212,11 @@
    */
   private void filterFile(final DataFile inFile1, final DataFile inFile2,
       final DataFile outFile1, final DataFile outFile2,
-      final Reporter reporter, final int phredOffset) throws IOException {
+      final Reporter reporter, final FastqFormat fastqFormat)
+      throws IOException {
 
     LOGGER.info("Filter files: "
-        + inFile1 + ", " + inFile2 + ", PHRED offset: " + phredOffset);
+        + inFile1 + ", " + inFile2 + ", Fastq format: " + fastqFormat);
 
     final ReadFilter filter;
 
@@ -230,16 +226,16 @@
       throw new IOException(e.getMessage());
     }
 
-    final FastQReader reader1 = new FastQReader(inFile1.open());
-    final FastQReader reader2 = new FastQReader(inFile2.open());
+    final FastqReader reader1 = new FastqReader(inFile1.open());
+    final FastqReader reader2 = new FastqReader(inFile2.open());
     final FastQWriter writer1 = new FastQWriter(outFile1.create());
     final FastQWriter writer2 = new FastQWriter(outFile2.create());
 
     // Set PHRED offset
-    reader1.setPhredOffset(phredOffset);
-    reader2.setPhredOffset(phredOffset);
-    writer1.setPhredOffset(phredOffset);
-    writer2.setPhredOffset(phredOffset);
+    reader1.setFastqFormat(fastqFormat);
+    reader2.setFastqFormat(fastqFormat);
+    writer1.setFastqFormat(fastqFormat);
+    writer2.setFastqFormat(fastqFormat);
 
     try {
       while (reader1.readEntry()) {

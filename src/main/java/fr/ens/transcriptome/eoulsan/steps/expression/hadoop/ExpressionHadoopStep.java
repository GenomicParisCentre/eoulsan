/*
 *                  Eoulsan development code
 *
 * This code may be freely distributed and modified under the
 * terms of the GNU Lesser General Public License version 2.1 or
 * later and CeCILL-C. This should be distributed with the code.
 * If you do not have a copy, see:
 *
 *      http://www.gnu.org/licenses/lgpl-2.1.txt
 *      http://www.cecill.info/licences/Licence_CeCILL-C_V1-en.txt
 *
 * Copyright for this code is held jointly by the Genomic platform
 * of the Institut de Biologie de l'École Normale Supérieure and
 * the individual authors. These should be listed in @author doc
 * comments.
 *
 * For more information on the Eoulsan project and its aims,
 * or to join the Eoulsan Google group, visit the home page
 * at:
 *
 *      http://www.transcriptome.ens.fr/eoulsan
 *
 */

package fr.ens.transcriptome.eoulsan.steps.expression.hadoop;

import static fr.ens.transcriptome.eoulsan.data.DataFormats.ANNOTATION_INDEX_SERIAL;
import static fr.ens.transcriptome.eoulsan.data.DataFormats.EXPRESSION_RESULTS_TXT;
import static fr.ens.transcriptome.eoulsan.data.DataFormats.FILTERED_MAPPER_RESULTS_SAM;
import static fr.ens.transcriptome.eoulsan.data.DataFormats.READS_FASTQ;
import static fr.ens.transcriptome.eoulsan.data.DataFormats.TAB_FILTERED_MAPPER_RESULTS_SAM;

import java.io.File;
import java.io.IOException;
import java.util.ArrayList;
import java.util.HashMap;
import java.util.List;
import java.util.Map;
import java.util.Set;
import java.util.logging.Logger;

import org.apache.hadoop.conf.Configuration;
import org.apache.hadoop.filecache.DistributedCache;
import org.apache.hadoop.fs.FSDataInputStream;
import org.apache.hadoop.fs.FileSystem;
import org.apache.hadoop.fs.Path;
import org.apache.hadoop.io.Text;
import org.apache.hadoop.mapreduce.Job;
import org.apache.hadoop.mapreduce.lib.input.FileInputFormat;
import org.apache.hadoop.mapreduce.lib.output.FileOutputFormat;

import fr.ens.transcriptome.eoulsan.EoulsanException;
import fr.ens.transcriptome.eoulsan.EoulsanRuntime;
import fr.ens.transcriptome.eoulsan.Globals;
import fr.ens.transcriptome.eoulsan.annotations.HadoopOnly;
import fr.ens.transcriptome.eoulsan.bio.BadBioEntryException;
import fr.ens.transcriptome.eoulsan.bio.GFFEntry;
import fr.ens.transcriptome.eoulsan.bio.GenomicArray;
import fr.ens.transcriptome.eoulsan.bio.GenomicInterval;
import fr.ens.transcriptome.eoulsan.bio.expressioncounters.StrandUsage;
import fr.ens.transcriptome.eoulsan.bio.io.GFFReader;
import fr.ens.transcriptome.eoulsan.core.CommonHadoop;
import fr.ens.transcriptome.eoulsan.core.Context;
import fr.ens.transcriptome.eoulsan.core.Parameter;
import fr.ens.transcriptome.eoulsan.data.DataFile;
import fr.ens.transcriptome.eoulsan.data.DataFormat;
import fr.ens.transcriptome.eoulsan.data.DataFormats;
import fr.ens.transcriptome.eoulsan.design.Design;
import fr.ens.transcriptome.eoulsan.design.Sample;
import fr.ens.transcriptome.eoulsan.steps.StepResult;
import fr.ens.transcriptome.eoulsan.steps.expression.AbstractExpressionStep;
import fr.ens.transcriptome.eoulsan.steps.expression.FinalExpressionFeaturesCreator;
import fr.ens.transcriptome.eoulsan.steps.expression.FinalExpressionTranscriptsCreator;
import fr.ens.transcriptome.eoulsan.steps.expression.TranscriptAndExonFinder;
import fr.ens.transcriptome.eoulsan.steps.mapping.hadoop.ReadsMapperHadoopStep;
import fr.ens.transcriptome.eoulsan.util.StringUtils;
<<<<<<< HEAD
import fr.ens.transcriptome.eoulsan.util.hadoop.HadoopJobsResults;
import fr.ens.transcriptome.eoulsan.util.hadoop.MapReduceUtils;
import fr.ens.transcriptome.eoulsan.util.hadoop.NewAPIJobsResults;
import fr.ens.transcriptome.eoulsan.util.hadoop.PathUtils;
=======
import fr.ens.transcriptome.eoulsan.util.Utils;
>>>>>>> b0c06d77

/**
 * This class is the main class for the expression program of the reads in
 * hadoop mode.
 * @since 1.0
 * @author Laurent Jourdren
 */
@HadoopOnly
public class ExpressionHadoopStep extends AbstractExpressionStep {

  /** Logger */
  private static final Logger LOGGER = Logger.getLogger(Globals.APP_NAME);

  private Configuration conf;

  // @Override
  // public DataFormat[] getInputFormats() {
  // return new DataFormat[] {FILTERED_MAPPER_RESULTS_SAM,
  // TAB_FILTERED_MAPPER_RESULTS_SAM};
  // }
  //
  // @Override
  // public DataFormat[] getOutputFormats() {
  // return new DataFormat[] {EXPRESSION_RESULTS_TXT};
  // }

  /**
   * Create JobConf object for the Eoulsan counter.
   * @param basePath base path
   * @param sample sample of the job
   * @param genomicType genomic type
   * @throws IOException if an error occurs while creating job
   * @throws BadBioEntryException if an entry of the annotation file is invalid
   */
  private static final Job createJobEoulsanCounter(
      final Configuration parentConf, final Context context,
      final Sample sample, final String genomicType) throws IOException,
      BadBioEntryException {

    final Configuration jobConf = new Configuration(parentConf);

    // Create JobConf
    // final JobConf conf = new JobConf(ExpressionHadoopStep.class);

    final Path inputPath =
        new Path(context.getInputDataFilename(
            DataFormats.FILTERED_MAPPER_RESULTS_SAM, sample));

    // Get annotation DataFile
    final DataFile annotationDataFile =
        context.getInputDataFile(DataFormats.ANNOTATION_GFF, sample);

    LOGGER.fine("sample: " + sample);
    LOGGER.fine("inputPath.getName(): " + inputPath.getName());
    LOGGER.fine("sample.getMetadata(): " + sample.getMetadata());
    LOGGER.fine("annotationDataFile: " + annotationDataFile.getSource());

    jobConf.set("mapred.child.java.opts", "-Xmx1024m");

    // Set counter group
    jobConf.set(CommonHadoop.COUNTER_GROUP_KEY, COUNTER_GROUP);

    // Set Genome description path
    jobConf.set(ExpressionMapper.GENOME_DESC_PATH_KEY, context
        .getInputDataFile(DataFormats.GENOME_DESC_TXT, sample).getSource());

    final Path exonsIndexPath =
        new Path(context.getOtherDataFilename(ANNOTATION_INDEX_SERIAL, sample));
    LOGGER.info("exonsIndexPath: " + exonsIndexPath);

    if (!PathUtils.isFile(exonsIndexPath, jobConf))
      createExonsIndex(context, new Path(annotationDataFile.getSource()),
          genomicType, exonsIndexPath, jobConf);

    // Set the path to the exons index
    // conf.set(Globals.PARAMETER_PREFIX + ".expression.exonsindex.path",
    // exonsIndexPath.toString());
    DistributedCache.addCacheFile(exonsIndexPath.toUri(), jobConf);

    // Debug
    // conf.set("mapred.job.tracker", "local");

    // Create the job and its name
    final Job job =
        new Job(jobConf, "Expression computation with Eoulsan counter ("
            + sample.getName() + ", " + inputPath.getName() + ", "
            + annotationDataFile.getSource() + ", " + genomicType + ")");

    // Set the jar
    job.setJarByClass(ReadsMapperHadoopStep.class);

    // Set input path
    FileInputFormat.setInputPaths(job, inputPath);

    // Set the Mapper class
    job.setMapperClass(ExpressionMapper.class);

    // Set the reducer class
    job.setReducerClass(ExpressionReducer.class);

    // Set the output key class
    job.setOutputKeyClass(Text.class);

    // Set the output value class
    job.setOutputValueClass(Text.class);

    // Set the number of reducers
    // job.setNumReduceTasks(1);

    // Set output path
    FileOutputFormat.setOutputPath(
        job,
        new Path(context.getOutputDataFile(DataFormats.EXPRESSION_RESULTS_TXT,
            sample).getSourceWithoutExtension()
            + ".tmp"));

    return job;
  }

  /**
   * Create JobConf object for HTSeq-count.
   * @param basePath base path
   * @param sample sample of the job
   * @param genomicType genomic type
   * @throws IOException if an error occurs while creating job
   * @throws BadBioEntryException if an entry of the annotation file is invalid
   * @throws EoulsanException
   */
  private static final Job createJobHTSeqCounter(
      final Configuration parentConf, final Context context,
      final Sample sample, final String genomicType, final String stranded,
      final String overlapMode) throws IOException, BadBioEntryException,
      EoulsanException {

    final Configuration jobConf = new Configuration(parentConf);

    // Get input DataFile
    DataFile inputDataFile = null;
    inputDataFile =
        context.getExistingInputDataFile(
            new DataFormat[] {TAB_FILTERED_MAPPER_RESULTS_SAM}, sample);
    if (inputDataFile == null)
      inputDataFile =
          context.getExistingInputDataFile(
              new DataFormat[] {FILTERED_MAPPER_RESULTS_SAM}, sample);

    if (inputDataFile == null)
      throw new IOException("No input file found.");

    // Set input path
    final Path inputPath = new Path(inputDataFile.getSource());

    // Get annotation DataFile
    final DataFile annotationDataFile =
        context.getInputDataFile(DataFormats.ANNOTATION_GFF, sample);

    LOGGER.fine("sample: " + sample);
    LOGGER.fine("inputPath.getName(): " + inputPath.getName());
    LOGGER.fine("sample.getMetadata(): " + sample.getMetadata());
    LOGGER.fine("annotationDataFile: " + annotationDataFile.getSource());

    jobConf.set("mapred.child.java.opts", "-Xmx1024m");

    // Set counter group
    jobConf.set(CommonHadoop.COUNTER_GROUP_KEY, COUNTER_GROUP);

    // Set Genome description path
    jobConf.set(ExpressionMapper.GENOME_DESC_PATH_KEY, context
        .getInputDataFile(DataFormats.GENOME_DESC_TXT, sample).getSource());

    // Set the "stranded" parameter
    jobConf.set(HTSeqCountMapper.STRANDED_PARAM, stranded);

    // Set the "overlap mode" parameter
    jobConf.set(HTSeqCountMapper.OVERLAPMODE_PARAM, overlapMode);

    final Path featuresIndexPath =
        new Path(context.getOtherDataFilename(ANNOTATION_INDEX_SERIAL, sample));
    LOGGER.info("featuresIndexPath: " + featuresIndexPath);

    if (!PathUtils.isFile(featuresIndexPath, jobConf))
      createFeaturesIndex(context, new Path(annotationDataFile.getSource()),
          genomicType, StrandUsage.getStrandUsageFromName(stranded),
          featuresIndexPath, jobConf);

    // Set the path to the features index
    DistributedCache.addCacheFile(featuresIndexPath.toUri(), jobConf);

    // Create the job and its name
    final Job job =
        new Job(jobConf, "Expression computation with htseq-count ("
            + sample.getName() + ", " + inputPath.getName() + ", "
            + annotationDataFile.getSource() + ", " + genomicType
            + ", stranded : " + stranded + ")");

    // Set the jar
    job.setJarByClass(ExpressionHadoopStep.class);

    // Set input path
    FileInputFormat.setInputPaths(job, inputPath);

    // Set the mapper class
    job.setMapperClass(HTSeqCountMapper.class);

    // Set the combiner class
    // job.setCombinerClass(HTSeqCountReducer.class);

    // Set the reducer class
    job.setReducerClass(HTSeqCountReducer.class);

    // Set the output key class
    job.setOutputKeyClass(Text.class);

    // Set the output value class
    job.setOutputValueClass(Text.class);

    // Set output path
    FileOutputFormat.setOutputPath(
        job,
        new Path(context.getOutputDataFile(DataFormats.EXPRESSION_RESULTS_TXT,
            sample).getSourceWithoutExtension()
            + ".tmp"));

    return job;
  }

  // private static final Job createJobGFFReader(final Configuration parentConf,
  // final Context context, final Sample sample, final String genomicType)
  // throws IOException, BadBioEntryException {
  //
  // final Configuration jobConf = new Configuration(parentConf);
  //
  // // Set counter group
  // jobConf.set(CommonHadoop.COUNTER_GROUP_KEY, COUNTER_GROUP);
  //
  // // Get annotation DataFile
  // final DataFile annotationDataFile =
  // context.getInputDataFile(DataFormats.ANNOTATION_GFF, sample);
  //
  // // Set input path
  // final Path inputPath = new Path(annotationDataFile.getSource());
  //
  // // Create the job and its name
  // final Job job =
  // new Job(jobConf, "Annotation file reading ("
  // + annotationDataFile.getSource() + ", " + genomicType + ")");
  //
  // // Set the jar
  // job.setJarByClass(ExpressionHadoopStep.class);
  //
  // // Set input path
  // FileInputFormat.setInputPaths(job, inputPath);
  //
  // // Set the Mapper class
  // job.setMapperClass(GFFReaderMapper.class);
  //
  // // Set the reducer class
  // job.setReducerClass(GFFReaderReducer.class);
  //
  // // Set the output key class
  // job.setOutputKeyClass(Text.class);
  //
  // // Set the output value class
  // job.setOutputValueClass(Text.class);
  //
  // // Output name
  // String outputName =
  // StringUtils.filenameWithoutExtension(inputPath.getName());
  // // outputName = outputName.substring(0, outputName.length() - 1);
  // outputName += ".tsam";
  //
  // // Set output path
  // FileOutputFormat.setOutputPath(job, new Path(inputPath.getParent(),
  // outputName));
  //
  // return job;
  // }

  private static final Job createJobPairedEnd(final Configuration parentConf,
      final Context context, final Sample sample) throws IOException,
      BadBioEntryException {

    final Configuration jobConf = new Configuration(parentConf);

    // get input file count for the sample
    final int inFileCount =
        context.getDataFileCount(DataFormats.READS_FASTQ, sample);

    if (inFileCount < 1)
      throw new IOException("No input file found.");

    if (inFileCount > 2)
      throw new IOException(
          "Cannot handle more than 2 reads files at the same time.");

    // Get the source
    final DataFile inputDataFile =
        context.getInputDataFile(DataFormats.FILTERED_MAPPER_RESULTS_SAM,
            sample);

    // Set input path
    final Path inputPath = new Path(inputDataFile.getSource());

    // Set counter group
    jobConf.set(CommonHadoop.COUNTER_GROUP_KEY, COUNTER_GROUP);

    // Set Genome description path
    jobConf.set(ExpressionMapper.GENOME_DESC_PATH_KEY, context
        .getInputDataFile(DataFormats.GENOME_DESC_TXT, sample).getSource());

    // Create the job and its name
    final Job job =
        new Job(jobConf, "Pretreatment for the expression estimation step ("
            + sample.getName() + ", " + inputDataFile.getSource() + ")");

    // Set the jar
    job.setJarByClass(ExpressionHadoopStep.class);

    // Set input path
    FileInputFormat.addInputPath(job, inputPath);

    // Set the Mapper class
    job.setMapperClass(PreTreatmentExpressionMapper.class);

    // Set the Reducer class
    job.setReducerClass(PreTreatmentExpressionReducer.class);

    // Set the output key class
    job.setOutputKeyClass(Text.class);

    // Set the output value class
    job.setOutputValueClass(Text.class);

    // Output name
    String outputName =
        StringUtils.filenameWithoutExtension(inputPath.getName());
    outputName = outputName.substring(0, outputName.length());
    outputName += ".tsam";

    // Set output path
    FileOutputFormat.setOutputPath(job, new Path(inputPath.getParent(),
        outputName));
    // FileOutputFormat.setOutputPath(
    // job,
    // new Path(context.getOutputDataFile(
    // DataFormats.TAB_FILTERED_MAPPER_RESULTS_SAM, sample).getSource()));

    return job;
  }

  /**
   * Create exon index.
   * @param gffPath gff path
   * @param expressionType expression type
   * @param exonsIndexPath output exon index path
   * @param conf configuration object
   * @throws IOException if an error occurs while creating the index
   * @throws BadBioEntryException if an entry of the annotation file is invalid
   */
  private static final Path createExonsIndex(final Context context,
      final Path gffPath, final String expressionType,
      final Path exonsIndexPath, final Configuration conf) throws IOException,
      BadBioEntryException {

    final FileSystem fs = gffPath.getFileSystem(conf);
    final FSDataInputStream is = fs.open(gffPath);

    final TranscriptAndExonFinder ef =
        new TranscriptAndExonFinder(is, expressionType);
    final File exonIndexFile =
        context.getRuntime().createFileInTempDir(
            StringUtils.basename(gffPath.getName())
                + ANNOTATION_INDEX_SERIAL.getDefaultExtention());
    ef.save(exonIndexFile);

    PathUtils.copyLocalFileToPath(exonIndexFile, exonsIndexPath, conf);
    if (!exonIndexFile.delete())
      LOGGER.warning("Can not delete exon index file: "
          + exonIndexFile.getAbsolutePath());

    return exonsIndexPath;
  }

  /**
   * @param context
   * @param gffPath
   * @param featureType
   * @param stranded
   * @param featuresIndexPath
   * @param conf
   * @return
   * @throws IOException
   * @throws BadBioEntryException if an entry of the annotation file is invalid
   * @throws EoulsanException if an error occurs with feature types and feature
   *           identifiants
   */
  private static final Path createFeaturesIndex(final Context context,
      final Path gffPath, final String featureType, final StrandUsage stranded,
      final Path featuresIndexPath, final Configuration conf)
      throws IOException, BadBioEntryException, EoulsanException {

    final GenomicArray<String> features = new GenomicArray<String>();
    final Map<String, Integer> counts = Utils.newHashMap();

    final FileSystem fs = gffPath.getFileSystem(conf);
    final FSDataInputStream is = fs.open(gffPath);
    final GFFReader gffReader = new GFFReader(is);

    // !!!!! TO CHANGE... (also in HTSeqCounter)
    final String attributeId = "ID";

    // Read the annotation file
    for (final GFFEntry gff : gffReader) {

      if (featureType.equals(gff.getType())) {

        final String featureId = gff.getAttributeValue(attributeId);
        if (featureId == null)
          throw new EoulsanException("Feature "
              + featureType + " does not contain a " + attributeId
              + " attribute");

        if ((stranded == StrandUsage.YES || stranded == StrandUsage.REVERSE)
            && '.' == gff.getStrand())
          throw new EoulsanException("Feature "
              + featureType
              + " does not have strand information but you are running "
              + "htseq-count in stranded mode.");

        // Addition to the list of features of a GenomicInterval object
        // corresponding to the current annotation line
        features.addEntry(
            new GenomicInterval(gff, stranded.isSaveStrandInfo()), featureId);
        counts.put(featureId, 0);
      }
    }
    gffReader.throwException();
    gffReader.close();

    if (counts.size() == 0)
      throw new EoulsanException("Warning: No features of type '"
          + featureType + "' found.\n");

    final File featuresIndexFile =
        context.getRuntime().createFileInTempDir(
            StringUtils.basename(gffPath.getName())
                + ANNOTATION_INDEX_SERIAL.getDefaultExtention());

    // Save the annotation
    features.save(featuresIndexFile);

    PathUtils.copyLocalFileToPath(featuresIndexFile, featuresIndexPath, conf);

    if (!featuresIndexFile.delete())
      LOGGER.warning("Can not delete features index file: "
          + featuresIndexFile.getAbsolutePath());

    return featuresIndexPath;
  }

  private static final void createFinalExpressionTranscriptsFile(
      final Context context, final Map<Sample, Job> jobconfs,
      final Configuration conf) throws IOException {

    FinalExpressionTranscriptsCreator fetc = null;

    for (Map.Entry<Sample, Job> e : jobconfs.entrySet()) {

      final Sample sample = e.getKey();
      final Job rj = e.getValue();

      final long readsUsed =
          rj.getCounters().findCounter(COUNTER_GROUP, "reads used").getValue();

      final FileSystem fs =
          new Path(context.getBasePathname()).getFileSystem(conf);

      // Load the annotation index
      final Path exonsIndexPath =
          new Path(
              context.getOtherDataFilename(ANNOTATION_INDEX_SERIAL, sample));
      fetc = new FinalExpressionTranscriptsCreator(fs.open(exonsIndexPath));

      // Set the result path
      final Path resultPath =
          new Path(context.getOtherDataFilename(EXPRESSION_RESULTS_TXT, sample));

      fetc.initializeExpressionResults();

      // Load map-reduce results
      fetc.loadPreResults(
          new DataFile(context
              .getOutputDataFile(EXPRESSION_RESULTS_TXT, sample)
              .getSourceWithoutExtension()
              + ".tmp").open(), readsUsed);

      fetc.saveFinalResults(fs.create(resultPath));
    }

  }

  private static final void createFinalExpressionFeaturesFile(
      final Context context, final Map<Sample, Job> jobconfs,
      final Configuration conf) throws IOException {

    FinalExpressionFeaturesCreator fefc = null;

    for (Map.Entry<Sample, Job> e : jobconfs.entrySet()) {

      final Sample sample = e.getKey();
      final Job rj = e.getValue();

      final FileSystem fs =
          new Path(context.getBasePathname()).getFileSystem(conf);

      // Load the annotation index
      final Path featuresIndexPath =
          new Path(
              context.getOtherDataFilename(ANNOTATION_INDEX_SERIAL, sample));
      fefc = new FinalExpressionFeaturesCreator(fs.open(featuresIndexPath));

      // Set the result path
      final Path resultPath =
          new Path(context.getOtherDataFilename(EXPRESSION_RESULTS_TXT, sample));

      fefc.initializeExpressionResults();

      // Load map-reduce results
      fefc.loadPreResults(new DataFile(context.getOutputDataFile(
          EXPRESSION_RESULTS_TXT, sample).getSourceWithoutExtension()
          + ".tmp").open());

      fefc.saveFinalResults(fs.create(resultPath));
    }
  }

  //
  // Step methods
  //

  @Override
  public void configure(Set<Parameter> stepParameters) throws EoulsanException {

    super.configure(stepParameters);
    this.conf = CommonHadoop.createConfiguration(EoulsanRuntime.getSettings());
  }

  @Override
  public StepResult execute(final Design design, final Context context) {

    // // Create configuration object
    // final Configuration conf = new Configuration(false);
    //
    // // Create the list of jobs to run
    // final Map<Sample, Job> jobsRunning = new HashMap<Sample, Job>();
    //
    // try {
    // final long startTime = System.currentTimeMillis();
    //
    // LOGGER.info("Genomic type: " + getGenomicType());

    // ///////////////////////////////////////////
    if (getCounter().getCounterName().equals("eoulsanCounter"))
      return executeJobEoulsanCounter(design, context);
    else if (getCounter().getCounterName().equals("htseq-count"))
      return executeJobHTSeqCounter(design, context);
    else
      return null;
    // ///////////////////////////////////////////

    // final List<Job> jobsPairedEnd = new ArrayList<Job>();
    // for (Sample s : design.getSamples()) {
    // if (context.getDataFileCount(READS_FASTQ, s) == 2)
    // jobsPairedEnd.add(createJobPairedEnd(conf, context, s,
    // getGenomicType()));
    // }
    //
    // MapReduceUtils.submitAndWaitForJobs(jobsPairedEnd,
    // CommonHadoop.CHECK_COMPLETION_TIME, COUNTER_GROUP);

    // for (Sample s : design.getSamples()) {
    //
    // final Job jconf = createJob(conf, context, s, getGenomicType());
    //
    // jconf.submit();
    // jobsRunning.put(s, jconf);
    // }
    //
    // // Compute map-reduce part of the expression computation
    // final JobsResults jobsResults =
    // new NewAPIJobsResults(jobsRunning.values(),
    // CommonHadoop.CHECK_COMPLETION_TIME, COUNTER_GROUP);
    //
    // final long mapReduceEndTime = System.currentTimeMillis();
    // LOGGER.info("Finish the part of the expression computation in "
    // + ((mapReduceEndTime - startTime) / 1000) + " seconds.");
    //
    // // Create the final expression files
    // createFinalExpressionTranscriptsFile(context, jobsRunning, this.conf);
    //
    // LOGGER.info("Finish the create of the final expression files in "
    // + ((System.currentTimeMillis() - mapReduceEndTime) / 1000)
    // + " seconds.");
    //
    // return jobsResults.getStepResult(context, startTime);
    //
    // } catch (IOException e) {
    //
    // return new StepResult(context, e, "Error while running job: "
    // + e.getMessage());
    // } catch (InterruptedException e) {
    //
    // return new StepResult(context, e, "Error while running job: "
    // + e.getMessage());
    // } catch (BadBioEntryException e) {
    //
    // return new StepResult(context, e, "Invalid annotation entry: "
    // + e.getEntry());
    // } catch (ClassNotFoundException e) {
    // return new StepResult(context, e, "Class not found: " + e.getMessage());
    // }

  }

  public StepResult executeJobEoulsanCounter(final Design design,
      final Context context) {

    // Create configuration object
    final Configuration conf = new Configuration(false);

    // Create the list of jobs to run
    final Map<Sample, Job> jobsRunning = new HashMap<Sample, Job>();

    try {
      final long startTime = System.currentTimeMillis();

      LOGGER.info("Genomic type: " + getGenomicType());

      // Create the list of jobs to run
      for (Sample s : design.getSamples()) {

        final Job jconf =
            createJobEoulsanCounter(conf, context, s, getGenomicType());

        jconf.submit();
        jobsRunning.put(s, jconf);
      }

      // Compute map-reduce part of the expression computation
      final HadoopJobsResults jobsResults =
          new NewAPIJobsResults(jobsRunning.values(),
              CommonHadoop.CHECK_COMPLETION_TIME, COUNTER_GROUP);

      final long mapReduceEndTime = System.currentTimeMillis();
      LOGGER.info("Finish the part of the expression computation in "
          + ((mapReduceEndTime - startTime) / 1000) + " seconds.");

      // Create the final expression files
      createFinalExpressionTranscriptsFile(context, jobsRunning, this.conf);

      LOGGER.info("Finish the create of the final expression files in "
          + ((System.currentTimeMillis() - mapReduceEndTime) / 1000)
          + " seconds.");

      return jobsResults.getStepResult(context, startTime);

    } catch (IOException e) {

      return new StepResult(context, e, "Error while running job: "
          + e.getMessage());
    } catch (InterruptedException e) {

      return new StepResult(context, e, "Error while running job: "
          + e.getMessage());
    } catch (BadBioEntryException e) {

      return new StepResult(context, e, "Invalid annotation entry: "
          + e.getEntry());
    } catch (ClassNotFoundException e) {
      return new StepResult(context, e, "Class not found: " + e.getMessage());
    }
  }

  public StepResult executeJobHTSeqCounter(final Design design,
      final Context context) {

    // Create configuration object
    final Configuration conf = new Configuration(false);

    // Create the list of jobs to run
    final Map<Sample, Job> jobsRunning = new HashMap<Sample, Job>();

    try {
      final long startTime = System.currentTimeMillis();

      LOGGER.info("Genomic type: " + getGenomicType());

      // Create the list of paired-end jobs to run
      final List<Job> jobsPairedEnd = new ArrayList<Job>();
      for (Sample s : design.getSamples()) {
        if (context.getDataFileCount(READS_FASTQ, s) == 2)
          jobsPairedEnd.add(createJobPairedEnd(conf, context, s));
      }

      MapReduceUtils.submitAndWaitForJobs(jobsPairedEnd,
          CommonHadoop.CHECK_COMPLETION_TIME, COUNTER_GROUP);

      // Create the list of jobs to run
      for (Sample s : design.getSamples()) {

        final Job jconf =
            createJobHTSeqCounter(conf, context, s, getGenomicType(),
                getStranded(), getOverlapMode());

        jconf.submit();
        jobsRunning.put(s, jconf);
      }

      // Compute map-reduce part of the expression computation
      final JobsResults jobsResults =
          new NewAPIJobsResults(jobsRunning.values(),
              CommonHadoop.CHECK_COMPLETION_TIME, COUNTER_GROUP);

      final long mapReduceEndTime = System.currentTimeMillis();
      LOGGER.info("Finish the part of the expression computation in "
          + ((mapReduceEndTime - startTime) / 1000) + " seconds.");

      // Create the final expression files
      createFinalExpressionFeaturesFile(context, jobsRunning, this.conf);

      LOGGER.info("Finish the create of the final expression files in "
          + ((System.currentTimeMillis() - mapReduceEndTime) / 1000)
          + " seconds.");

      return jobsResults.getStepResult(context, startTime);

    } catch (IOException e) {

      return new StepResult(context, e, "Error while running job: "
          + e.getMessage());
    } catch (InterruptedException e) {

      return new StepResult(context, e, "Error while running job: "
          + e.getMessage());
    } catch (BadBioEntryException e) {

      return new StepResult(context, e, "Invalid annotation entry: "
          + e.getEntry());
    } catch (ClassNotFoundException e) {

      return new StepResult(context, e, "Class not found: " + e.getMessage());
    } catch (EoulsanException e) {

      return new StepResult(context, e,
          "Error while reading the annotation file: " + e.getMessage());
    }
  }

}<|MERGE_RESOLUTION|>--- conflicted
+++ resolved
@@ -74,14 +74,11 @@
 import fr.ens.transcriptome.eoulsan.steps.expression.TranscriptAndExonFinder;
 import fr.ens.transcriptome.eoulsan.steps.mapping.hadoop.ReadsMapperHadoopStep;
 import fr.ens.transcriptome.eoulsan.util.StringUtils;
-<<<<<<< HEAD
+import fr.ens.transcriptome.eoulsan.util.Utils;
 import fr.ens.transcriptome.eoulsan.util.hadoop.HadoopJobsResults;
 import fr.ens.transcriptome.eoulsan.util.hadoop.MapReduceUtils;
 import fr.ens.transcriptome.eoulsan.util.hadoop.NewAPIJobsResults;
 import fr.ens.transcriptome.eoulsan.util.hadoop.PathUtils;
-=======
-import fr.ens.transcriptome.eoulsan.util.Utils;
->>>>>>> b0c06d77
 
 /**
  * This class is the main class for the expression program of the reads in
@@ -801,7 +798,7 @@
       }
 
       // Compute map-reduce part of the expression computation
-      final JobsResults jobsResults =
+      final HadoopJobsResults jobsResults =
           new NewAPIJobsResults(jobsRunning.values(),
               CommonHadoop.CHECK_COMPLETION_TIME, COUNTER_GROUP);
 

--- conflicted
+++ resolved
@@ -157,13 +157,13 @@
       // For the first read check the id
       if (checkPairMember && count == 0) {
 
-        final String readId = reader.getName();
+        final String readId = read.getName();
         int readPairMember = -1;
         try {
-<<<<<<< HEAD
-          final IlluminaReadId irid = new IlluminaReadId(read.getName());
-
-          final int readPairMember = irid.getPairMember();
+
+          final IlluminaReadId irid = new IlluminaReadId(readId);
+
+          readPairMember = irid.getPairMember();
           if (readPairMember != pairMember)
             throw new BadBioEntryException("Invalid pair member number, "
                 + pairMember + " was excepted", read.getName());
@@ -179,11 +179,8 @@
                       + format.getName() + " format: " + (char) invalidChar,
                   read.getQuality());
           }
-=======
-          final IlluminaReadId irid = new IlluminaReadId(readId);
 
           readPairMember = irid.getPairMember();
->>>>>>> 46e63e9b
 
         } catch (EoulsanException e) {
 
@@ -196,18 +193,18 @@
 
         if (readPairMember > 0 && readPairMember != pairMember)
           throw new BadBioEntryException("Invalid pair member number, "
-              + pairMember + " was excepted", reader.getName());
+              + pairMember + " was excepted", read.getName());
       }
 
       // check the quality string
       if (format != null) {
 
-        final int invalidChar = format.isStringValid(reader.getQuality());
+        final int invalidChar = format.isStringValid(read.getQuality());
 
         if (invalidChar != -1)
           throw new BadBioEntryException("Invalid quality character found for "
               + format.getName() + " format: " + (char) invalidChar,
-              reader.getQuality());
+              read.getQuality());
       }
 
       count++;

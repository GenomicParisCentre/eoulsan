#!/bin/bash

# Script can be used with GWT 2.4 or 2.5
# GWT_HOME=/home/sperrin/Programmes/gwt-2.5.1
PROJECT_NAME=DesignValidator
GIT_REVISION=`git log -n 1 --pretty='%h (%ad)' --date=short `

# Check environment variable
if [ -z "$GWT_HOME" ]; then
  echo "Error: GWT_HOME environment variable is not set"
  exit 1
fi

BASEDIR=`dirname $0`
if [ ! -d $BASEDIR/target ]; then
  mkdir $BASEDIR/target
fi
cd $BASEDIR/target

EOULSAN_DIR=..
EOULSAN_PACKAGE=fr.ens.transcriptome.eoulsan
EOULSAN_PACKAGE_PATH=`echo $EOULSAN_PACKAGE | sed 's/\./\//g'`
PACKAGE=fr.ens.transcriptome.cdv
PACKAGE_PATH=`echo $PACKAGE | sed 's/\./\//g'`


rm -rf $PROJECT_NAME
$GWT_HOME/webAppCreator -out $PROJECT_NAME $PACKAGE.$PROJECT_NAME
rm  $PROJECT_NAME/src/fr/ens/transcriptome/cdv/client/*
rm  $PROJECT_NAME/src/fr/ens/transcriptome/cdv/server/*
rm  $PROJECT_NAME/src/fr/ens/transcriptome/cdv/shared/*

cp $PROJECT_NAME/src/fr/ens/transcriptome/cdv/$PROJECT_NAME.gwt.xml $PROJECT_NAME/src/fr/ens/transcriptome/cdv/$PROJECT_NAME.gwt.xml.ori
head -n 20 $PROJECT_NAME/src/fr/ens/transcriptome/cdv/$PROJECT_NAME.gwt.xml > $PROJECT_NAME/src/fr/ens/transcriptome/cdv/$PROJECT_NAME.gwt.xml.tmp

cat >> $PROJECT_NAME/src/fr/ens/transcriptome/cdv/$PROJECT_NAME.gwt.xml.tmp << EOF
  <inherits name='com.google.gwt.http.HTTP' />
EOF

tail -n +21 $PROJECT_NAME/src/fr/ens/transcriptome/cdv/$PROJECT_NAME.gwt.xml >> $PROJECT_NAME/src/fr/ens/transcriptome/cdv/$PROJECT_NAME.gwt.xml.tmp

rm $PROJECT_NAME/src/fr/ens/transcriptome/cdv/$PROJECT_NAME.gwt.xml
mv $PROJECT_NAME/src/fr/ens/transcriptome/cdv/$PROJECT_NAME.gwt.xml.tmp $PROJECT_NAME/src/fr/ens/transcriptome/cdv/$PROJECT_NAME.gwt.xml

for f in `echo EoulsanException.java`
do
	sed "s/package $EOULSAN_PACKAGE/package $PACKAGE.client/" $EOULSAN_DIR/src/main/java/$EOULSAN_PACKAGE_PATH/$f > $PROJECT_NAME/src/$PACKAGE_PATH/client/$f
done

for f in `echo CasavaDesign.java CasavaDesignUtil.java CasavaSample.java`
do
	sed "s/package $EOULSAN_PACKAGE.illumina/package $PACKAGE.client/" $EOULSAN_DIR/src/main/java/$EOULSAN_PACKAGE_PATH/illumina/$f | sed "s/import $EOULSAN_PACKAGE.illumina.io/import $PACKAGE.client/" | sed "s/import $EOULSAN_PACKAGE.illumina/import $PACKAGE.client/" |  sed "s/import $EOULSAN_PACKAGE/import $PACKAGE.client/"  > $PROJECT_NAME/src/$PACKAGE_PATH/client/$f
done

for f in `echo CasavaDesignReader.java AbstractCasavaDesignTextReader.java`
do
	sed "s/package $EOULSAN_PACKAGE.illumina.io/package $PACKAGE.client/" $EOULSAN_DIR/src/main/java/$EOULSAN_PACKAGE_PATH/illumina/io/$f | sed "s/import $EOULSAN_PACKAGE.illumina.io/import $PACKAGE.client/" | sed "s/import $EOULSAN_PACKAGE.illumina/import $PACKAGE.client/" |  sed "s/import $EOULSAN_PACKAGE/import $PACKAGE.client/" > $PROJECT_NAME/src/$PACKAGE_PATH/client/$f
done

#
# Add main class
#

cat > $PROJECT_NAME/src/$PACKAGE_PATH/client/$PROJECT_NAME.java << EOF
package $PACKAGE.client;

import java.io.IOException;
import java.util.List;
<<<<<<< HEAD
import java.util.Arrays;
=======
>>>>>>> 5b4c3383
import java.util.ArrayList;
import java.util.Map;
import java.util.HashMap;
import java.util.Set;
import java.util.HashSet;
import java.util.Collections;

import com.google.gwt.core.client.EntryPoint;
import com.google.gwt.dom.client.Style.Unit;
import com.google.gwt.event.dom.client.ClickEvent;
import com.google.gwt.event.dom.client.ClickHandler;
import com.google.gwt.user.client.Window;
import com.google.gwt.user.client.ui.Button;
import com.google.gwt.user.client.ui.DockLayoutPanel;
import com.google.gwt.user.client.ui.HTML;
import com.google.gwt.user.client.ui.RootLayoutPanel;
import com.google.gwt.user.client.ui.RootPanel;
import com.google.gwt.user.client.ui.ScrollPanel;
import com.google.gwt.user.client.ui.TabLayoutPanel;
import com.google.gwt.user.client.ui.TextArea;
import com.google.gwt.user.client.ui.TextBox;
import com.google.gwt.http.client.Request;
import com.google.gwt.http.client.RequestBuilder;
import com.google.gwt.http.client.RequestCallback;
import com.google.gwt.http.client.RequestException;
import com.google.gwt.http.client.Response;
import com.google.gwt.http.client.URL;
import com.google.gwt.core.client.GWT;


/**
 * Entry point classes define <code>onModuleLoad()</code>.
 */
public class $PROJECT_NAME implements EntryPoint {

  private static final String DEFAULT_INDEXES = "#Index id, Sequence\n"
      + "I1=ATCACG\n" + "I2=CGATGT\n" + "I3=TTAGGC\n" + "I4=TGACCA\n"
      + "I5=ACAGTG\n" + "I6=GCCAAT\n" + "I7=CAGATC\n" + "I8=ACTTGA\n"
      + "I9=GATCAG\n" + "I10=TAGCTT\n" + "I11=GGCTAC\n" + "I12=CTTGTA\n"
      + "I13=AGTCAA\n" + "I14=AGTTCC\n" + "I15=ATGTCA\n" + "I16=CCGTCC\n"
      + "I17=GTAGAG\n" + "I18=GTCCGC\n" + "I19=GTGAAA\n" + "I20=GTGGCC\n"
      + "I21=GTTTCG\n" + "I22=CGTACG\n" + "I23=GAGTGG\n" + "I24=GGTAGC\n"
      + "I25=ACTGAT\n" + "I26=ATGAGC\n" + "I27=ATTCCT\n" + "I28=CAAAAG\n"
      + "I29=CAACTA\n" + "I30=CACCGG\n" + "I31=CACGAT\n" + "I32=CACTCA\n"
      + "I33=CAGGCG\n" + "I34=CATGGC\n" + "I35=CATTTT\n" + "I36=CCAACA\n"
      + "I37=CGGAAT\n" + "I38=CTAGCT\n" + "I39=CTATAC\n" + "I40=CTCAGA\n"
      + "I41=GACGAC\n" + "I42=TAATCG\n" + "I43=TACAGC\n" + "I44=TATAAT\n"
      + "I45=TCATTC\n" + "I46=TCCCGA\n" + "I47=TCGAAG\n" + "I48=TCGGCA\n"
      + "B1=CGATGT\n"
      + "B2=TGACCA\n" + "B3=ACAGTG\n" + "B4=GCCAAT\n" + "B5=CAGATC\n"
      + "B6=CTTGTA\n" + "B7=ATCACG\n" + "B8=TTAGGC\n" + "B9=ACTTGA\n"
      + "B10=GATCAG\n" + "B11=TAGCTT\n" + "B12=GGCTAC\n" + "B13=AGTCAA\n"
      + "B14=AGTTCC\n" + "B15=ATGTCA\n" + "B16=CCGTCC\n" + "B17=GTAGAG\n"
      + "B18=GTCCGC\n" + "B19=GTGAAA\n" + "B20=GTGGCC\n" + "B21=GTTTCG\n"
      + "B22=CGTACG\n" + "B23=GAGTGG\n" + "B24=GGTAGC\n" + "B25=ACTGAT\n"
      + "B26=ATGAGC\n" + "B27=ATTCCT\n" + "B28=CAAAAG\n" + "B29=CAACTA\n"
      + "B30=CACCGG\n" + "B31=CACGAT\n" + "B32=CACTCA\n" + "B33=CAGGCG\n"
      + "B34=CATGGC\n" + "B35=CATTTT\n" + "B36=CCAACA\n" + "B37=CGGAAT\n"
      + "B38=CTAGCT\n" + "B39=CTATAC\n" + "B40=CTCAGA\n" + "B41=GCGCTA\n"
      + "B42=TAATCG\n" + "B43=TACAGC\n" + "B44=TATAAT\n" + "B45=TCATTC\n"
      + "B46=TCCCGA\n" + "B47=TCGAAG\n" + "B48=TCGGCA\n" + "E1=ATCACG\n"
      + "E2=CGATGT\n" + "E3=TTAGGC\n" + "E4=TGACCA\n" + "E5=ACAGTG\n"
      + "E6=GCCAAT\n" + "E7=CAGATC\n" + "E8=ACTTGA\n" + "E9=GATCAG\n"
      + "E10=TAGCTT\n" + "E11=GGCTAC\n" + "E12=CTTGTA\n"
      + "M1=AACCAG\n" + "M2=TGGTGA\n" + "M3=AGTGAG\n" + "M4=GCACTA\n"
      + "M5=ACCTCA\n" + "M6=GTGCTT\n" + "M7=AAGCCT\n" + "M8=GTCGTA\n"
      + "M9=AAGAGG\n" + "M10=GGAGAA\n" + "M11=AGCATG\n" + "M12=GAGTCA\n"
      + "M13=CGTAGA\n" + "M14=TCAGAG\n" + "M15=CACAGT\n" + "M16=TTGGCA\n";


  private static String DEFAULT_RESULT_MSG = "<pre>No valid samplesheet entered.</pre>";
<<<<<<< HEAD
  // if none
=======
  // if none 
>>>>>>> 5b4c3383
  private static String DEFAULT_GENOMES_MSG = "[No genomes list received.]";

  private final TextArea inputTextarea = new TextArea();
  private final TextArea indexesTextarea = new TextArea();
  private final TextArea genomesTextarea = new TextArea();
  private final TextArea helpTextarea = new TextArea();
  private final HTML outputHTML = new HTML();
  private final TextBox flowcellTextBox = new TextBox();
  private final Button button = new Button("Check the bcl2fastq samplesheet");
<<<<<<< HEAD

  private List<String> currentProjects = new ArrayList<String>();
=======
>>>>>>> 5b4c3383

  private boolean first = true;

  public static final void updateDesignWithIndexes(final CasavaDesign design,
      final String indexes) {

    if (design == null || indexes == null)
      return;

    final Map<String, String> map = new HashMap<String, String>();

    String[] lines = indexes.split("\n");

    for (String line : lines) {

      if (line.trim().startsWith("#"))
        continue;

      String[] fields = line.split("=");
      if (fields.length != 2)
        continue;
      map.put(fields[0].trim(), fields[1].trim());
    }

    for (CasavaSample sample : design) {
      if (map.containsKey(sample.getIndex()))
        sample.setIndex(map.get(sample.getIndex()));
    }

  }

  private String getFlowcellId(final String s) {

    if (s == null || s.trim().length() == 0)
      return null;

    if (s.indexOf('_') == -1)
      return s.trim();

    String[] fields = s.split("_");

    if (fields==null || fields.length!=4)
      return null;

    String flowcellId = fields[3];
    if (flowcellId==null)
      return null;

    flowcellId = flowcellId.trim();
    if (flowcellId.length()<2)
      return null;

    return flowcellId.substring(1);
  }
  
  public static final List<String> checkGenomesCasavaDesign(final CasavaDesign design, final String genomesList) {
    
    if (genomesList == null){
      return Collections.emptyList();
    }
    
    List<String> availableGenomes = new ArrayList<String>();
    List<String> warnings = new ArrayList<String>();
    boolean first = true;
  
    for (String line : genomesList.trim().split("\n")) {
      if (line.indexOf("=") > -1) {
        String[] l = line.split("=");
        availableGenomes.add(trimSpecificString(l[0]));
        availableGenomes.add(trimSpecificString(l[1]));
      }
    }

    Set<String> genomesDesign = new HashSet<String>();
    for (CasavaSample sample : design) {
      genomesDesign.add(sample.getSampleRef());
    }
    
    
    for (String genomeSample : genomesDesign) {
      if (!(availableGenomes.contains(trimSpecificString(genomeSample)))){
        if (first)
          warnings.add("\nNot available in genomes aliases list for detection contaminant for this specie : ");
        
        warnings.add("\t"+genomeSample);
        first = false;
      }
    }
    
    return warnings;
  }

  private static String trimSpecificString(final String s) {

    String trimmed = s.trim().toLowerCase();
    String carToReplace = ".,;:/-_'";
    
    for (int i = 0; i < carToReplace.length(); i++) {
      // Check present character to replace by space
      if (trimmed.indexOf(carToReplace.charAt(i)) != -1)
        trimmed = trimmed.replace(carToReplace.charAt(i),' ');
    }
    
    return trimmed.toString();
  }

  public final List<String> checkProjectCasavaDesign(final CasavaDesign design) {

    if (currentProjects.isEmpty())
      return Collections.EMPTY_LIST;

    boolean firstLine = true;

    List<String> warnings = new ArrayList<String>();

    // Build second project list without case
    Map<String, String> projectsNameWithoutCase = new HashMap<String, String>();

    for (String project : currentProjects){
      projectsNameWithoutCase.put(removeCaseNameProject(project), project);
    }


    // Build projects list from sample sheet
    Set<String> projectsDesign = new HashSet<String>();
    for (CasavaSample sample : design) {
      projectsDesign.add(sample.getSampleProject());
    }

    // Compare each project to current projects
    for (String projectDesign : projectsDesign) {
      // Not found in current project
      if (! currentProjects.contains(projectDesign)){

        // Check in second list
        String projectDesignWithoutCase = removeCaseNameProject(projectDesign);

        // Skip PhiX control
        if (projectDesignWithoutCase.startsWith("control"))
          continue;

        if (projectsNameWithoutCase.containsKey(projectDesignWithoutCase)){
          warnings.add("Project "+ projectDesign + ": good name may be "+ projectsNameWithoutCase.get(projectDesignWithoutCase) + " ?");
        } else {
          warnings.add("Check project: " + projectDesign + " not found in projects");
        }
      }
    }

    return warnings;
  }

  private static String removeCaseNameProject(final String project){
    return project.replaceAll("-","_").trim().toLowerCase();
  }

  public final List<String> checkGenomesCasavaDesign(final CasavaDesign design, final String genomesList) {

    if (genomesList == null){
      return Collections.emptyList();
    }

    List<String> availableGenomes = new ArrayList<String>();
    List<String> warnings = new ArrayList<String>();
    boolean firstLine = true;

    for (String line : genomesList.trim().split("\n")) {
      if (line.indexOf("=") > -1) {
        String[] l = line.split("=");
        availableGenomes.add(trimSpecificString(l[0]));
        availableGenomes.add(trimSpecificString(l[1]));
      }
    }

    Set<String> genomesDesign = new HashSet<String>();
    for (CasavaSample sample : design) {
      genomesDesign.add(sample.getSampleRef());
    }


    for (String genomeSample : genomesDesign) {
      if (!(availableGenomes.contains(trimSpecificString(genomeSample)))){
        warnings.add("No genome found for '" + genomeSample + "' (optional for Fastq Screen)");
      }
    }

    return warnings;
  }

  private static String trimSpecificString(final String s) {

    String trimmed = s.trim().toLowerCase();
    String carToReplace = ".,;:/-_'";

    for (int i = 0; i < carToReplace.length(); i++) {
      // Check present character to replace by space
      if (trimmed.indexOf(carToReplace.charAt(i)) != -1)
        trimmed = trimmed.replace(carToReplace.charAt(i),' ');
    }

    return trimmed.toString();
  }

  private String createWarningMessage(List<String> warnings) {

    final StringBuilder sb = new StringBuilder();
    sb.append("Warnings:\n");

    for (String warn : warnings) {
      sb.append("  - ");
      sb.append(warn);
      sb.append('\n');
    }

    sb.append("\nAre you sure that your samplesheet is correct?");

    return sb.toString();
  }

<<<<<<< HEAD

  private void retrieveGenomesList(final String list, final String url){

    final String txt = (list == null || list.trim().length() == 0) ? DEFAULT_GENOMES_MSG : list.trim();

    if (url == null || url.trim().length() == 0){
      genomesTextarea.setText(txt);

    } else {
      try {

       loadGenomesFile(url);

      } catch(Exception e){
        // Fail load file, used list send by param genomes
        Window.alert("Couldn't retrieve list: " + e.getMessage());
        genomesTextarea.setText(txt);
      }
    }
  }


  private void loadGenomesFile(final String url) throws Exception {

    RequestBuilder builder = new RequestBuilder(RequestBuilder.GET, URL.encode(url));

    Request request = builder.sendRequest(null, new RequestCallback() {

      public void onError(Request request, Throwable exception) {
        Window.alert("Couldn't retrieve list url (" + url + ")");

=======
  
  private void retrieveGenomesList(final String list, final String url){
    
    final String txt = (list == null || list.trim().length() == 0) ? DEFAULT_GENOMES_MSG : list.trim();
    
    if (url == null || url.trim().length() == 0){
      genomesTextarea.setText(txt);
    
    } else {
      try {
       
       loadGenomesFile(url);
       
      } catch(Exception e){
        // Fail load file, used list send by param genomes
        Window.alert("Couldn't retrieve list: " + e.getMessage()); 
        genomesTextarea.setText(txt);
      }
    }    
  }
  
  private void loadGenomesFile(final String url) throws Exception {
  
    RequestBuilder builder = new RequestBuilder(RequestBuilder.GET, URL.encode(url));
        
    Request request = builder.sendRequest(null, new RequestCallback() {
      
      public void onError(Request request, Throwable exception) {
        Window.alert("Couldn't retrieve list url (" + url + ")");
        
>>>>>>> 5b4c3383
      }

      public void onResponseReceived(Request request, Response response) {
        if (200 == response.getStatusCode()) {
<<<<<<< HEAD

          genomesTextarea.setText(response.getText());

        } else {
          Window.alert("Couldn't retrieve list status (" + response.getStatusText() + ")");
=======
         
          genomesTextarea.setText(response.getText());
        
        } else {
          Window.alert("Couldn't retrieve list status (" + response.getStatusText() + ")");          
>>>>>>> 5b4c3383
        }
      }
    });
  }

  private void retrieveIndexesList(final String list, final String url){
<<<<<<< HEAD

    final String txt = list == null || list.trim().length() == 0 ? DEFAULT_INDEXES : list.trim();

    if (url == null || url.trim().length() == 0){
      indexesTextarea.setText(txt);

    } else {
      try {

        loadIndexesFile(url);

      } catch(Exception e){
        // Fail load file, used list send by param genomes
        Window.alert("Couldn't retrieve list: " + e.getMessage());
        indexesTextarea.setText(txt);
      }
    }
  }

  private void loadIndexesFile(final String url) throws Exception {

    RequestBuilder builder = new RequestBuilder(RequestBuilder.GET, URL.encode(url));
    final String responseText;

    Request request = builder.sendRequest(null, new RequestCallback() {

      public void onError(Request request, Throwable exception) {
        Window.alert("Couldn't retrieve list url (" + url + ")");

=======
    
    final String txt = list == null || list.trim().length() == 0 ? DEFAULT_INDEXES : list.trim();
    
    if (url == null || url.trim().length() == 0){
      indexesTextarea.setText(txt);
    
    } else {
      try {
        
        loadIndexesFile(url); 
        
      } catch(Exception e){
        // Fail load file, used list send by param genomes
        Window.alert("Couldn't retrieve list: " + e.getMessage()); 
        indexesTextarea.setText(txt);
      }
    }    
  }
  
  private void loadIndexesFile(final String url) throws Exception {
  
    RequestBuilder builder = new RequestBuilder(RequestBuilder.GET, URL.encode(url));
    final String responseText;
    
    Request request = builder.sendRequest(null, new RequestCallback() {
      
      public void onError(Request request, Throwable exception) {
        Window.alert("Couldn't retrieve list url (" + url + ")");
        
>>>>>>> 5b4c3383
      }

      public void onResponseReceived(Request request, Response response) {
        if (200 == response.getStatusCode()) {
<<<<<<< HEAD

          indexesTextarea.setText(response.getText());

        } else {
          Window.alert("Couldn't retrieve list status (" + response.getStatusText() + ")");
        }
      }
    });
  }


  private void retrieveCurrentProjectList(final String url){

    if (!(url == null || url.trim().length() == 0)){
      try {

        loadProjectList(url);

      } catch(Exception e){
        // Fail load file, used list send by param genomes
        Window.alert("Couldn't retrieve current project list: " + e.getMessage());
      }
    }
  }

  private void loadProjectList(final String url) throws Exception {

    RequestBuilder builder = new RequestBuilder(RequestBuilder.GET, URL.encode(url));
    final String responseText;

    Request request = builder.sendRequest(null, new RequestCallback() {

      public void onError(Request request, Throwable exception) {
        Window.alert("Couldn't retrieve list url (" + url + ")");

      }

      public void onResponseReceived(Request request, Response response) {
        if (200 == response.getStatusCode()) {
          String s = response.getText();
          if (s.length() > 0)
            currentProjects = Arrays.asList(s.split(","));

        } else {
          Window.alert("Couldn't retrieve list status (" + response.getStatusText() + ")");
        }
      }
    });
  }

  public String textHelp(){

    String txt = "Help for the validator samplesheet coming soon.";

    return txt;
  }

=======
          
          indexesTextarea.setText(response.getText());
        
        } else {
          Window.alert("Couldn't retrieve list status (" + response.getStatusText() + ")");          
        }
      }
    });
  }
  
  public String textHelp(){
    
    String txt = "Help for the validator samplesheet coming soon.";
    
    return txt;
  }
  
>>>>>>> 5b4c3383
  public void onModuleLoad() {

    // Set the layouts
    final TabLayoutPanel tp = new TabLayoutPanel(1.5, Unit.EM);
    tp.add(new ScrollPanel(inputTextarea), "[Input bcl2fastq samplesheet]");
    tp.add(outputHTML, "[CSV bcl2fastq samplesheet]");
    tp.add(new ScrollPanel(indexesTextarea), "[Indexes Aliases]");
    tp.add(new ScrollPanel(genomesTextarea), "[References Aliases]");
    tp.add(new ScrollPanel(helpTextarea), "[Help]");
<<<<<<< HEAD

=======
    
>>>>>>> 5b4c3383
    tp.setHeight("100%");
    tp.setWidth("100%");

    //RootLayoutPanel rp = RootLayoutPanel.get();
    //rp.add(dlp);

    RootPanel.get("flowcellidFieldContainer").add(flowcellTextBox);
    RootPanel.get("sendButtonContainer").add(button);
    RootPanel.get("tabsContainer").add(tp);
<<<<<<< HEAD

    retrieveIndexesList(Window.Location.getParameter("indexesaliaseslist"), Window.Location.getParameter("indexesaliasesurl"));

=======
    
    retrieveIndexesList(Window.Location.getParameter("indexesaliaseslist"), Window.Location.getParameter("indexesaliasesurl"));
    
>>>>>>> 5b4c3383
    // Initialize widget values
    // indexesTextarea.setText(DEFAULT_INDEXES);
    indexesTextarea.setVisibleLines(40);
    indexesTextarea.setSize("99%","100%");
    //indexesTextarea.setCharacterWidth(150);
<<<<<<< HEAD

    retrieveGenomesList(Window.Location.getParameter("genomesaliaseslist"), Window.Location.getParameter("genomesaliasesurl"));

    genomesTextarea.setVisibleLines(40);
    genomesTextarea.setSize("99%","100%");
    //genomesTextarea.setCharacterWidth(150);


    retrieveCurrentProjectList(Window.Location.getParameter("projectnamesurl"));

    helpTextarea.setVisibleLines(40);
    helpTextarea.setSize("99%","100%");
    helpTextarea.setText(textHelp());

    flowcellTextBox.setText(Window.Location.getParameter("id"));

=======
    
    retrieveGenomesList(Window.Location.getParameter("genomesaliaseslist"), Window.Location.getParameter("genomesaliasesurl"));
    
    genomesTextarea.setVisibleLines(40);
    genomesTextarea.setSize("99%","100%");
    //genomesTextarea.setCharacterWidth(150);
    
    helpTextarea.setVisibleLines(40);
    helpTextarea.setSize("99%","100%");
    helpTextarea.setText(textHelp());
    
    flowcellTextBox.setText(Window.Location.getParameter("id"));
        
>>>>>>> 5b4c3383
    inputTextarea.setText("[Paste here your bcl2fastq samplesheet]");
    //inputTextarea.setCharacterWidth(150);
    inputTextarea.setVisibleLines(40);
    inputTextarea.setSize("99%","100%");
<<<<<<< HEAD

=======
    
>>>>>>> 5b4c3383
    outputHTML.setHTML(DEFAULT_RESULT_MSG);

    // Set the action on button click
    this.button.addClickHandler(new ClickHandler() {

      public void onClick(ClickEvent event) {

        // Get input text
        String inputText = inputTextarea.getText();

        // Clear ouput
        outputHTML.setHTML(DEFAULT_RESULT_MSG);

        tp.selectTab(0);

        try {
          final CasavaDesign design;

          if (inputText.indexOf('\t')!=-1)
	    design = CasavaDesignUtil.parseTabulatedDesign(inputText);
          else
            design = CasavaDesignUtil.parseCSVDesign(inputText);

          updateDesignWithIndexes(design,
              indexesTextarea.getText());

          // Get the flowcell id
          final String flowcellId = getFlowcellId(flowcellTextBox.getText());
          //if (flowcellId == null)
          //  throw new EoulsanException("Invalid run id: " + flowcellTextBox.getText());

          // Check Casava design
          final List<String> warnings =
            CasavaDesignUtil.checkCasavaDesign(design, flowcellId);
<<<<<<< HEAD

          // Check genomes Casava design
          warnings.addAll(checkGenomesCasavaDesign(design, genomesTextarea.getText()));

          // Check project names Casava design
          warnings.addAll(checkProjectCasavaDesign(design));

=======
            
          // Check genomes Casava design
          warnings.addAll(checkGenomesCasavaDesign(design, genomesTextarea.getText()));
  
>>>>>>> 5b4c3383
          if (warnings.size()==0 || Window.confirm(createWarningMessage(warnings))) {

            outputHTML.setHTML("<pre>"
                + CasavaDesignUtil.toCSV(design) + "</pre>");
            tp.selectTab(1);
          }
        } catch (IOException e) {
          Window.alert("Invalid samplesheet: " + e.getMessage());
        } catch (EoulsanException e) {
          Window.alert("Invalid samplesheet: " + e.getMessage());
        }

      }

    });

    // Clear tip message in input text area
    this.inputTextarea.addClickHandler(new ClickHandler() {

      @Override
      public void onClick(ClickEvent event) {

        if (first) {

          inputTextarea.setText("");
          first = false;
        }
      }
    });

  }
}
EOF

cat > $PROJECT_NAME/war/$PROJECT_NAME.html.tmp << EOF
<!doctype html>
<!-- The DOCTYPE declaration above will set the     -->
<!-- browser's rendering engine into                -->
<!-- "Standards Mode". Replacing this declaration   -->
<!-- with a "Quirks Mode" doctype is not supported. -->

<html>
  <head>
    <meta http-equiv="content-type" content="text/html; charset=UTF-8">

    <!--                                                               -->
    <!-- Consider inlining CSS to reduce the number of requested files -->
    <!--                                                               -->
    <link type="text/css" rel="stylesheet" href="$PROJECT_NAME.css">

    <!--                                           -->
    <!-- Any title is fine                         -->
    <!--                                           -->
    <title>CASAVA/BCL2FASTQ samplesheet validator</title>

    <!--                                           -->
    <!-- This script loads your compiled module.   -->
    <!-- If you add any GWT meta tags, they must   -->
    <!-- be added before this line.                -->
    <!--                                           -->
    <script language="javascript">
      document.domain = "idunn.ens.fr";
    </script>
    <script type="text/javascript" language="javascript" src="designvalidator/designvalidator.nocache.js"></script>
  </head>

  <!--                                           -->
  <!-- The body can have arbitrary html, or      -->
  <!-- you can leave the body empty if you want  -->
  <!-- to create a completely dynamic UI.        -->
  <!--                                           -->
  <body>

    <!-- OPTIONAL: include this if you want history support -->
    <iframe src="javascript:''" id="__gwt_historyFrame" tabIndex='-1' style="position:absolute;width:0;height:0;border:0"></iframe>

    <!-- RECOMMENDED if your web app will not function without JavaScript enabled -->
    <noscript>
      <div style="width: 22em; position: absolute; left: 50%; margin-left: -11em; color: red; background-color: white; border: 1px solid red; padding: 4px; font-family: sans-serif">
        Your web browser must have JavaScript enabled
        in order for this application to display correctly.
      </div>
    </noscript>

<h4 align="right">__VERSION__</h4>
    <div>
<<<<<<< HEAD
      <a href="http://www.transcriptome.ens.fr" ><img src="http://www.transcriptome.ens.fr/aozan/images/logo_genomicpariscentre-90pxh.png" alt="logo genomic paris centre" align="left"/></a>
=======
      <a href="http://www.transcriptome.ens.fr" ><img src="http://www.transcriptome.ens.fr/aozan/images/logo_genomicpariscentre-90pxh.png" alt="logo genomic paris centre" width=6% align="left"/></a>
>>>>>>> 5b4c3383
      <h1>CASAVA/BCL2FASTQ samplesheet validator</h1>
    </div>
    <table align="center">
      <!--tr>
        <td colspan="2" style="font-weight:bold;">Please enter your name:</td>
      </tr-->
      <tr>
        <td>Flow cell id or run id (optional):</td>
        <td id="flowcellidFieldContainer"></td>
        <td id="nameFieldContainer"></td>
        <td id="sendButtonContainer"></td>
      </tr>
      <tr>
        <!td colspan="2" style="color:red;" id="errorLabelContainer"></td-->
      </tr>
    </table>

    <!--p/-->

    <table align="center" width="90%" >
      <tr><td id="tabsContainer" height="700px"/></tr>
    </table>

    <!--p/-->

    <!--table align="center" >
      <tr><td id="sendButtonContainer/></tr>
    </table-->



  </body>
</html>
EOF

if [ -z "$GIT_REVISION" ]; then
	GIT_REVISION=""
else
	GIT_REVISION="Revision $GIT_REVISION"
fi
sed "s/__VERSION__/$GIT_REVISION/" $PROJECT_NAME/war/$PROJECT_NAME.html.tmp   > $PROJECT_NAME/war/$PROJECT_NAME.html
rm $PROJECT_NAME/war/$PROJECT_NAME.html.tmp

# Compile

cd $PROJECT_NAME
ant build

mv war/$PROJECT_NAME.html war/index.html
mv war ../$PROJECT_NAME-tmp
rm -rf ../$PROJECT_NAME-tmp/WEB-INF
cd ..
rm -rf $PROJECT_NAME
mv $PROJECT_NAME-tmp `echo $PROJECT_NAME | tr '[A-Z]' '[a-z]'`
<|MERGE_RESOLUTION|>--- conflicted
+++ resolved
@@ -66,10 +66,7 @@
 
 import java.io.IOException;
 import java.util.List;
-<<<<<<< HEAD
 import java.util.Arrays;
-=======
->>>>>>> 5b4c3383
 import java.util.ArrayList;
 import java.util.Map;
 import java.util.HashMap;
@@ -141,11 +138,7 @@
 
 
   private static String DEFAULT_RESULT_MSG = "<pre>No valid samplesheet entered.</pre>";
-<<<<<<< HEAD
   // if none
-=======
-  // if none 
->>>>>>> 5b4c3383
   private static String DEFAULT_GENOMES_MSG = "[No genomes list received.]";
 
   private final TextArea inputTextarea = new TextArea();
@@ -155,11 +148,8 @@
   private final HTML outputHTML = new HTML();
   private final TextBox flowcellTextBox = new TextBox();
   private final Button button = new Button("Check the bcl2fastq samplesheet");
-<<<<<<< HEAD
 
   private List<String> currentProjects = new ArrayList<String>();
-=======
->>>>>>> 5b4c3383
 
   private boolean first = true;
 
@@ -379,7 +369,6 @@
     return sb.toString();
   }
 
-<<<<<<< HEAD
 
   private void retrieveGenomesList(final String list, final String url){
 
@@ -411,62 +400,21 @@
       public void onError(Request request, Throwable exception) {
         Window.alert("Couldn't retrieve list url (" + url + ")");
 
-=======
-  
-  private void retrieveGenomesList(final String list, final String url){
-    
-    final String txt = (list == null || list.trim().length() == 0) ? DEFAULT_GENOMES_MSG : list.trim();
-    
-    if (url == null || url.trim().length() == 0){
-      genomesTextarea.setText(txt);
-    
-    } else {
-      try {
-       
-       loadGenomesFile(url);
-       
-      } catch(Exception e){
-        // Fail load file, used list send by param genomes
-        Window.alert("Couldn't retrieve list: " + e.getMessage()); 
-        genomesTextarea.setText(txt);
-      }
-    }    
-  }
-  
-  private void loadGenomesFile(final String url) throws Exception {
-  
-    RequestBuilder builder = new RequestBuilder(RequestBuilder.GET, URL.encode(url));
-        
-    Request request = builder.sendRequest(null, new RequestCallback() {
-      
-      public void onError(Request request, Throwable exception) {
-        Window.alert("Couldn't retrieve list url (" + url + ")");
-        
->>>>>>> 5b4c3383
       }
 
       public void onResponseReceived(Request request, Response response) {
         if (200 == response.getStatusCode()) {
-<<<<<<< HEAD
 
           genomesTextarea.setText(response.getText());
 
         } else {
           Window.alert("Couldn't retrieve list status (" + response.getStatusText() + ")");
-=======
-         
-          genomesTextarea.setText(response.getText());
-        
-        } else {
-          Window.alert("Couldn't retrieve list status (" + response.getStatusText() + ")");          
->>>>>>> 5b4c3383
         }
       }
     });
   }
 
   private void retrieveIndexesList(final String list, final String url){
-<<<<<<< HEAD
 
     final String txt = list == null || list.trim().length() == 0 ? DEFAULT_INDEXES : list.trim();
 
@@ -496,42 +444,10 @@
       public void onError(Request request, Throwable exception) {
         Window.alert("Couldn't retrieve list url (" + url + ")");
 
-=======
-    
-    final String txt = list == null || list.trim().length() == 0 ? DEFAULT_INDEXES : list.trim();
-    
-    if (url == null || url.trim().length() == 0){
-      indexesTextarea.setText(txt);
-    
-    } else {
-      try {
-        
-        loadIndexesFile(url); 
-        
-      } catch(Exception e){
-        // Fail load file, used list send by param genomes
-        Window.alert("Couldn't retrieve list: " + e.getMessage()); 
-        indexesTextarea.setText(txt);
-      }
-    }    
-  }
-  
-  private void loadIndexesFile(final String url) throws Exception {
-  
-    RequestBuilder builder = new RequestBuilder(RequestBuilder.GET, URL.encode(url));
-    final String responseText;
-    
-    Request request = builder.sendRequest(null, new RequestCallback() {
-      
-      public void onError(Request request, Throwable exception) {
-        Window.alert("Couldn't retrieve list url (" + url + ")");
-        
->>>>>>> 5b4c3383
       }
 
       public void onResponseReceived(Request request, Response response) {
         if (200 == response.getStatusCode()) {
-<<<<<<< HEAD
 
           indexesTextarea.setText(response.getText());
 
@@ -589,25 +505,6 @@
     return txt;
   }
 
-=======
-          
-          indexesTextarea.setText(response.getText());
-        
-        } else {
-          Window.alert("Couldn't retrieve list status (" + response.getStatusText() + ")");          
-        }
-      }
-    });
-  }
-  
-  public String textHelp(){
-    
-    String txt = "Help for the validator samplesheet coming soon.";
-    
-    return txt;
-  }
-  
->>>>>>> 5b4c3383
   public void onModuleLoad() {
 
     // Set the layouts
@@ -617,11 +514,7 @@
     tp.add(new ScrollPanel(indexesTextarea), "[Indexes Aliases]");
     tp.add(new ScrollPanel(genomesTextarea), "[References Aliases]");
     tp.add(new ScrollPanel(helpTextarea), "[Help]");
-<<<<<<< HEAD
-
-=======
-    
->>>>>>> 5b4c3383
+
     tp.setHeight("100%");
     tp.setWidth("100%");
 
@@ -631,21 +524,14 @@
     RootPanel.get("flowcellidFieldContainer").add(flowcellTextBox);
     RootPanel.get("sendButtonContainer").add(button);
     RootPanel.get("tabsContainer").add(tp);
-<<<<<<< HEAD
 
     retrieveIndexesList(Window.Location.getParameter("indexesaliaseslist"), Window.Location.getParameter("indexesaliasesurl"));
 
-=======
-    
-    retrieveIndexesList(Window.Location.getParameter("indexesaliaseslist"), Window.Location.getParameter("indexesaliasesurl"));
-    
->>>>>>> 5b4c3383
     // Initialize widget values
     // indexesTextarea.setText(DEFAULT_INDEXES);
     indexesTextarea.setVisibleLines(40);
     indexesTextarea.setSize("99%","100%");
     //indexesTextarea.setCharacterWidth(150);
-<<<<<<< HEAD
 
     retrieveGenomesList(Window.Location.getParameter("genomesaliaseslist"), Window.Location.getParameter("genomesaliasesurl"));
 
@@ -662,30 +548,11 @@
 
     flowcellTextBox.setText(Window.Location.getParameter("id"));
 
-=======
-    
-    retrieveGenomesList(Window.Location.getParameter("genomesaliaseslist"), Window.Location.getParameter("genomesaliasesurl"));
-    
-    genomesTextarea.setVisibleLines(40);
-    genomesTextarea.setSize("99%","100%");
-    //genomesTextarea.setCharacterWidth(150);
-    
-    helpTextarea.setVisibleLines(40);
-    helpTextarea.setSize("99%","100%");
-    helpTextarea.setText(textHelp());
-    
-    flowcellTextBox.setText(Window.Location.getParameter("id"));
-        
->>>>>>> 5b4c3383
     inputTextarea.setText("[Paste here your bcl2fastq samplesheet]");
     //inputTextarea.setCharacterWidth(150);
     inputTextarea.setVisibleLines(40);
     inputTextarea.setSize("99%","100%");
-<<<<<<< HEAD
-
-=======
-    
->>>>>>> 5b4c3383
+
     outputHTML.setHTML(DEFAULT_RESULT_MSG);
 
     // Set the action on button click
@@ -720,7 +587,6 @@
           // Check Casava design
           final List<String> warnings =
             CasavaDesignUtil.checkCasavaDesign(design, flowcellId);
-<<<<<<< HEAD
 
           // Check genomes Casava design
           warnings.addAll(checkGenomesCasavaDesign(design, genomesTextarea.getText()));
@@ -728,12 +594,6 @@
           // Check project names Casava design
           warnings.addAll(checkProjectCasavaDesign(design));
 
-=======
-            
-          // Check genomes Casava design
-          warnings.addAll(checkGenomesCasavaDesign(design, genomesTextarea.getText()));
-  
->>>>>>> 5b4c3383
           if (warnings.size()==0 || Window.confirm(createWarningMessage(warnings))) {
 
             outputHTML.setHTML("<pre>"
@@ -820,11 +680,7 @@
 
 <h4 align="right">__VERSION__</h4>
     <div>
-<<<<<<< HEAD
       <a href="http://www.transcriptome.ens.fr" ><img src="http://www.transcriptome.ens.fr/aozan/images/logo_genomicpariscentre-90pxh.png" alt="logo genomic paris centre" align="left"/></a>
-=======
-      <a href="http://www.transcriptome.ens.fr" ><img src="http://www.transcriptome.ens.fr/aozan/images/logo_genomicpariscentre-90pxh.png" alt="logo genomic paris centre" width=6% align="left"/></a>
->>>>>>> 5b4c3383
       <h1>CASAVA/BCL2FASTQ samplesheet validator</h1>
     </div>
     <table align="center">
